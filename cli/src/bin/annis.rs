#[macro_use]
extern crate anyhow;

use clap::{App, Arg};
use graphannis::corpusstorage::CorpusInfo;
use graphannis::corpusstorage::FrequencyDefEntry;
use graphannis::corpusstorage::LoadStatus;
use graphannis::corpusstorage::QueryLanguage;
use graphannis::corpusstorage::ResultOrder;
use graphannis::corpusstorage::{ExportFormat, ImportFormat};
use graphannis::errors::*;
use graphannis::CorpusStorage;
use log::info;
use prettytable::Cell;
use prettytable::Row;
use prettytable::Table;
use rustyline::completion::{Completer, FilenameCompleter};
use rustyline::error::ReadlineError;
use rustyline::Editor;
use rustyline_derive::{Helper, Highlighter, Hinter, Validator};
use simplelog::{LevelFilter, SimpleLogger, TermLogger};
use std::collections::BTreeSet;
use std::iter::FromIterator;
use std::path::{Path, PathBuf};

#[derive(Helper, Hinter, Highlighter, Validator)]
struct ConsoleHelper {
    known_commands: BTreeSet<String>,
    filename_completer: FilenameCompleter,
    pub corpora: Vec<CorpusInfo>,
}

impl ConsoleHelper {
    pub fn new(corpora: Vec<CorpusInfo>) -> ConsoleHelper {
        let mut known_commands = BTreeSet::new();
        known_commands.insert("import".to_string());
        known_commands.insert("export".to_string());
        known_commands.insert("list".to_string());
        known_commands.insert("delete".to_string());
        known_commands.insert("corpus".to_string());
        known_commands.insert("set-offset".to_string());
        known_commands.insert("set-limit".to_string());
        known_commands.insert("preload".to_string());
        known_commands.insert("update_statistics".to_string());
        known_commands.insert("count".to_string());
        known_commands.insert("find".to_string());
        known_commands.insert("frequency".to_string());
        known_commands.insert("plan".to_string());
        known_commands.insert("use_disk".to_string());
        known_commands.insert("use_parallel".to_string());
        known_commands.insert("quirks_mode".to_string());
        known_commands.insert("info".to_string());

        known_commands.insert("quit".to_string());
        known_commands.insert("exit".to_string());

        ConsoleHelper {
            known_commands,
            filename_completer: FilenameCompleter::new(),
            corpora,
        }
    }
}

impl Completer for ConsoleHelper {
    type Candidate = rustyline::completion::Pair;

    fn complete(
        &self,
        line: &str,
        pos: usize,
        ctx: &rustyline::Context,
    ) -> std::result::Result<(usize, Vec<rustyline::completion::Pair>), ReadlineError> {
        // check for more specialized completers
        if line.starts_with("import ") || line.starts_with("export ") {
            return self.filename_completer.complete(line, pos, ctx);
        } else if line.starts_with("corpus ") || line.starts_with("delete ") {
            // auto-complete the corpus names
            if let Some(prefix_len) = line.rfind(' ') {
                let prefix_len = prefix_len + 1;
                let mut matching_corpora = vec![];
                let corpus_prefix = &line[prefix_len..];
                for c in self.corpora.iter() {
                    if c.name.starts_with(corpus_prefix) {
                        let p = rustyline::completion::Pair {
                            display: c.name.clone(),
                            replacement: c.name.clone(),
                        };
                        matching_corpora.push(p);
                    }
                }
                return Ok((pos - corpus_prefix.len(), matching_corpora));
            } else {
                return Ok((pos, vec![]));
            }
        }

        let mut cmds = Vec::new();

        // only check at end of line for initial command strings
        if pos == line.len() {
            // check alll commands if the current string is a valid suffix
            for candidate in self.known_commands.iter() {
                if candidate.starts_with(line) {
                    let p = rustyline::completion::Pair {
                        display: candidate.clone(),
                        replacement: candidate.clone(),
                    };
                    cmds.push(p);
                }
            }
        }
        Ok((0, cmds))
    }
}

struct AnnisRunner {
    storage: Option<CorpusStorage>,
    current_corpus: Vec<String>,
    offset: usize,
    limit: Option<usize>,
    data_dir: PathBuf,
    use_parallel_joins: bool,
    use_disk: bool,
    query_language: QueryLanguage,
}

impl AnnisRunner {
    pub fn new(data_dir: &Path) -> Result<AnnisRunner> {
        Ok(AnnisRunner {
            storage: Some(CorpusStorage::with_auto_cache_size(data_dir, true)?),
            current_corpus: vec![],
            data_dir: PathBuf::from(data_dir),
            use_parallel_joins: true,
            use_disk: false,
            query_language: QueryLanguage::AQL,
            offset: 0,
            limit: None,
        })
    }

    pub fn start_loop(&mut self) {
        let config = rustyline::Config::builder()
            .completion_type(rustyline::CompletionType::List)
            .build();
        let mut rl = Editor::with_config(config);
        if let Err(_) = rl.load_history("annis_history.txt") {
            println!("No previous history.");
        }

        if let Some(ref storage) = self.storage {
            rl.set_helper(Some(ConsoleHelper::new(storage.list().unwrap_or_default())));
        }

        loop {
            let prompt = if self.current_corpus.is_empty() {
                String::from(">> ")
            } else {
                format!("{}> ", self.current_corpus.join(","))
            };
            let readline = rl.readline(&prompt);
            match readline {
                Ok(line) => {
                    rl.add_history_entry(&line.clone());
                    if self.exec(&line) == false {
                        break;
                    }
                }
                Err(ReadlineError::Interrupted) => {
                    println!("CTRL-C");
                    break;
                }
                Err(ReadlineError::Eof) => {
                    println!("CTRL-D");
                    break;
                }
                Err(err) => {
                    println!("Error: {:?}", err);
                    break;
                }
            }
        }
        rl.save_history("annis_history.txt").unwrap();
    }

    fn exec(&mut self, line: &str) -> bool {
        let line_splitted: Vec<&str> = line.splitn(2, ' ').collect();
        if line_splitted.len() > 0 {
            let cmd = line_splitted[0];
            let args = if line_splitted.len() > 1 {
                String::from(line_splitted[1])
            } else {
                String::from("")
            };
            let result = match cmd {
                "import" => self.import(&args),
                "export" => self.export_graphml(&args),
                "list" => self.list(),
                "delete" => self.delete(&args),
                "corpus" => self.corpus(&args),
                "set-offset" => self.set_offset(&args),
                "set-limit" => self.set_limit(&args),
                "preload" => self.preload(),
                "update_statistics" => self.update_statistics(),
                "plan" => self.plan(&args),
                "count" => self.count(&args),
                "find" => self.find(&args),
                "frequency" => self.frequency(&args),
                "use_parallel" => self.use_parallel(&args),
                "use_disk" => self.use_disk(&args),
                "quirks_mode" => self.quirks_mode(&args),
                "info" => self.info(&args),
                "quit" | "exit" => return false,
                _ => Err(anyhow!("unknown command \"{}\"", cmd).into()),
            };
            if let Err(err) = result {
                println!("Error: {:?}", err)
            }
        }
        // stay in loop
        return true;
    }

    fn import(&mut self, args: &str) -> Result<()> {
        let args: Vec<&str> = args.split(' ').collect();
        if args.is_empty() {
            bail!("You need to location of the files to import and optionally a name as argument");
        }

        let overwritten_corpus_name = if args.len() >= 2 {
            Some(args[1].to_owned())
        } else {
            None
        };

        // Determine most likely input format based on the extension of the file
        let path = PathBuf::from(args[0]);

        if path.exists() {
            let file_ext_owned = path
                .extension()
                .map(|file_ext| file_ext.to_string_lossy().to_lowercase());
            let file_ext = file_ext_owned.as_deref();

            if file_ext == Some("zip") {
                let zip_file = std::fs::File::open(path)?;
                // Import  ZIP file with possible multiple corpora
                let t_before = std::time::SystemTime::now();
                let names = self
                    .storage
                    .as_ref()
                    .ok_or(anyhow!("No corpus storage location set"))?
                    .import_all_from_zip(zip_file, self.use_disk, true, |status| {
                        info!("{}", status)
                    })?;
                let load_time = t_before.elapsed();
                if let Ok(t) = load_time {
                    info! {"imported corpora {:?} in {} ms", names, (t.as_secs() * 1000 + t.subsec_nanos() as u64 / 1_000_000)};
                }
            } else {
                // Import a single corpus
                let mut format = ImportFormat::RelANNIS;

                if file_ext == Some("graphml") || file_ext == Some("xml") {
                    format = ImportFormat::GraphML
                }

                let t_before = std::time::SystemTime::now();
                let name: String = self
                    .storage
                    .as_ref()
                    .ok_or(anyhow!("No corpus storage location set"))?
                    .import_from_fs(
                        &path,
                        format,
                        overwritten_corpus_name,
                        self.use_disk,
                        true,
                        |status| info!("{}", status),
                    )?;
                let load_time = t_before.elapsed();
                if let Ok(t) = load_time {
                    info! {"imported corpus {} in {} ms", name, (t.as_secs() * 1000 + t.subsec_nanos() as u64 / 1_000_000)};
                }
            }
        }

        Ok(())
    }

    fn export_graphml(&mut self, args: &str) -> Result<()> {
        let args: Vec<&str> = args.split(' ').collect();
        if args.is_empty() {
            bail!("You need give the location of the output XML file as argument");
        }

        let path = PathBuf::from(args[0]);
        let mut format = ExportFormat::GraphML;
        if let Some(file_ext) = path.extension() {
            if file_ext.to_string_lossy().to_lowercase() == "zip" {
                format = ExportFormat::GraphMLZip;
            } else if file_ext.to_string_lossy() == ".graphml" && self.current_corpus.len() != 1 {
                bail!(
                    r##"You need to select a *single* corpus first with the \"corpus\" command when exporting to a GraphML file. 
                To export multiple corpora, select a directory as output or a ZIP file (ending with .zip)"##
                );
            }
        } else {
            format = ExportFormat::GraphMLDirectory;
        }

        let t_before = std::time::SystemTime::now();
        self.storage
            .as_ref()
            .ok_or(anyhow!("No corpus storage location set"))?
            .export_to_fs(&self.current_corpus, &path, format)?;
        let load_time = t_before.elapsed();
        if let Ok(t) = load_time {
            info! {"exported corpora {:?} in {} ms", &self.current_corpus, (t.as_secs() * 1000 + t.subsec_nanos() as u64 / 1_000_000)};
        }

        Ok(())
    }

    fn list(&self) -> Result<()> {
        let mut corpora = self
            .storage
            .as_ref()
            .ok_or(anyhow!("No corpus storage location set"))?
            .list()?;
        corpora.sort_unstable_by_key(|info| info.name.clone());
        for c in corpora {
            let desc = match c.load_status {
                LoadStatus::NotLoaded => String::from("not loaded"),
                LoadStatus::PartiallyLoaded(size) => format!(
                    "partially loaded, {:.2} MB",
                    size as f64 / (1024 * 1024) as f64
                ),
                LoadStatus::FullyLoaded(size) => format!(
                    "fully loaded, {:.2} MB ",
                    size as f64 / (1024 * 1024) as f64
                ),
            };
            println!("{} ({})", c.name, desc);
        }
        Ok(())
    }

    fn delete(&mut self, args: &str) -> Result<()> {
        if args.is_empty() {
            bail!("You need the name as an argument");
        }
        let name = args;

        self.storage
            .as_ref()
            .ok_or(anyhow!("No corpus storage location set"))?
            .delete(name)?;
        info!("Deleted corpus {}.", name);

        Ok(())
    }

    fn corpus(&mut self, args: &str) -> Result<()> {
        if args.is_empty() {
            self.current_corpus = vec![];
        } else {
            let corpora = self
                .storage
                .as_ref()
                .ok_or(anyhow!("No corpus storage location set"))?
                .list()?;
            let corpora = BTreeSet::from_iter(corpora.into_iter().map(|c| c.name));
            let selected = args.split_ascii_whitespace();
            self.current_corpus = Vec::new();
            for s in selected {
                if corpora.contains(s) {
                    self.current_corpus.push(s.to_string());
                } else {
                    println!("Corpus {} does not exist. Uses the \"list\" command to get all available corpora", s);
                }
            }
        }
        Ok(())
    }

    fn set_offset(&mut self, args: &str) -> Result<()> {
        if args.is_empty() {
            self.offset = 0;
        } else {
            self.offset = usize::from_str_radix(args.trim(), 10)?;
        }
        Ok(())
    }

    fn set_limit(&mut self, args: &str) -> Result<()> {
        if args.is_empty() {
            self.limit = None;
        } else {
            self.limit = Some(usize::from_str_radix(args.trim(), 10)?);
        }
        Ok(())
    }

    fn info(&self, args: &str) -> Result<()> {
        if self.current_corpus.is_empty() {
            println!("You need to select a corpus for the \"info\" command");
        } else {
            for corpus in self.current_corpus.iter() {
                let cinfo = self
                    .storage
                    .as_ref()
                    .ok_or(anyhow!("No corpus storage location set"))?
                    .info(corpus)?;
                if args == "config" {
                    println!("{}", toml::to_string(&cinfo.config)?);
                } else {
                    println!("{}", cinfo);
                }
            }
        }
        Ok(())
    }

    fn preload(&mut self) -> Result<()> {
        if self.current_corpus.is_empty() {
            println!("You need to select a corpus first with the \"corpus\" command");
        } else {
            for corpus in self.current_corpus.iter() {
                let t_before = std::time::SystemTime::now();
                self.storage
                    .as_ref()
                    .ok_or(anyhow!("No corpus storage location set"))?
                    .preload(corpus)?;
                let load_time = t_before.elapsed();
                if let Ok(t) = load_time {
                    info! {"Preloaded corpus in {} ms", (t.as_secs() * 1000 + t.subsec_nanos() as u64 / 1_000_000)};
                }
            }
        }
        Ok(())
    }

    fn update_statistics(&mut self) -> Result<()> {
        if self.current_corpus.is_empty() {
            println!("You need to select a corpus first with the \"corpus\" command");
        } else {
            for corpus in self.current_corpus.iter() {
                let t_before = std::time::SystemTime::now();
                self.storage
                    .as_ref()
                    .ok_or(anyhow!("No corpus storage location set"))?
                    .update_statistics(corpus)?;
                let load_time = t_before.elapsed();
                if let Ok(t) = load_time {
                    info! {"Updated statistics for corpus in {} ms", (t.as_secs() * 1000 + t.subsec_nanos() as u64 / 1_000_000)};
                }
            }
        }

        Ok(())
    }

    fn plan(&self, args: &str) -> Result<()> {
        if self.current_corpus.is_empty() {
            println!("You need to select a corpus first with the \"corpus\" command");
        } else {
            let t_before = std::time::SystemTime::now();
            let plan = self
                .storage
                .as_ref()
                .ok_or(anyhow!("No corpus storage location set"))?
                .plan(&self.current_corpus, args, self.query_language)?;
            let load_time = t_before.elapsed();
            if let Ok(t) = load_time {
                info! {"Planned query in {} ms", (t.as_secs() * 1000 + t.subsec_nanos() as u64 / 1_000_000)};
            }

            println!("{}", plan);
        }
        Ok(())
    }

    fn count(&self, args: &str) -> Result<()> {
        if self.current_corpus.is_empty() {
            println!("You need to select a corpus first with the \"corpus\" command");
        } else {
            let t_before = std::time::SystemTime::now();
            let c = self
                .storage
                .as_ref()
                .ok_or(anyhow!("No corpus storage location set"))?
                .count(&self.current_corpus, args, self.query_language)?;
            let load_time = t_before.elapsed();
            if let Ok(t) = load_time {
                info! {"Executed query in {} ms", (t.as_secs() * 1000 + t.subsec_nanos() as u64 / 1_000_000)};
            }
            println!("result: {} matches", c);
        }
        Ok(())
    }

    fn find(&self, args: &str) -> Result<()> {
        if self.current_corpus.is_empty() {
            println!("You need to select a corpus first with the \"corpus\" command");
        } else {
            let t_before = std::time::SystemTime::now();
            let matches = self
                .storage
                .as_ref()
                .ok_or(anyhow!("No corpus storage location set"))?
                .find(
                    &self.current_corpus[..],
                    args,
                    self.query_language,
                    self.offset,
                    self.limit,
                    ResultOrder::Normal,
                )?;
            let load_time = t_before.elapsed();
            if let Ok(t) = load_time {
                info! {"Executed query in {} ms", (t.as_secs() * 1000 + t.subsec_nanos() as u64 / 1_000_000)};
            }

            for m in matches {
                println!("{}", m);
            }
        }
        Ok(())
    }

    fn frequency(&self, args: &str) -> Result<()> {
        if self.current_corpus.is_empty() {
            println!("You need to select a corpus first with the \"corpus\" command");
        } else {
            let splitted_arg: Vec<&str> = args.splitn(2, ' ').collect();
            let table_def: Vec<FrequencyDefEntry> = if splitted_arg.len() == 2 {
                // split the second argument
                let defs = splitted_arg[0].split(',');
                defs.filter_map(|d| -> Option<FrequencyDefEntry> { d.parse().ok() })
                    .collect()
            } else {
                println!("You have to give the frequency definition as first argument and the AQL as second argument");
                return Ok(());
            };

            let mut out = Table::new();
            let mut header_row = Row::empty();
            for def in table_def.iter() {
                header_row.add_cell(Cell::from(&format!("{}#{}", def.node_ref, def.name)));
            }
            header_row.add_cell(Cell::from(&"count"));
            out.add_row(header_row);

            let t_before = std::time::SystemTime::now();
            let frequency_table = self
                .storage
                .as_ref()
                .ok_or(anyhow!("No corpus storage location set"))?
                .frequency(
                    &self.current_corpus,
                    splitted_arg[1],
                    self.query_language,
                    table_def,
                )?;
            let load_time = t_before.elapsed();
            if let Ok(t) = load_time {
                info! {"Executed query in {} ms", (t.as_secs() * 1000 + t.subsec_nanos() as u64 / 1_000_000)};
            }

            // map the resulting frequency table to an output

            // TODO: map header
            for row in frequency_table.into_iter() {
                let mut out_row = Row::empty();
<<<<<<< HEAD
                for att in row.values.iter() {
=======
                for att in row.0.iter() {
>>>>>>> 8e9c3931
                    if att.trim().is_empty() {
                        // This is whitespace only, add some quotation marks to show to make it visible
                        let mut val = "'".to_owned();
                        val.push_str(att);
                        val.push('\'');
                        out_row.add_cell(Cell::from(&val));
                    } else {
                        out_row.add_cell(Cell::from(att));
                    }
                }
                // also add the count
                out_row.add_cell(Cell::from(&row.count));
                out.add_row(out_row);
            }
            out.printstd();

            // TODO output error if needed
        }

        Ok(())
    }

    fn use_parallel(&mut self, args: &str) -> Result<()> {
        let new_val = match args.trim().to_lowercase().as_str() {
            "on" | "true" => true,
            "off" | "false" => false,
            _ => bail!("unknown argument \"{}\"", args),
        };

        if self.use_parallel_joins != new_val {
            // the old corpus storage instance should release the disk lock
            self.storage = None;

            // re-init the corpus storage
            self.storage = Some(CorpusStorage::with_auto_cache_size(
                &self.data_dir,
                new_val,
            )?);
            self.use_parallel_joins = new_val;
        }

        if self.use_parallel_joins {
            println!("Join parallization is enabled");
        } else {
            println!("Join parallization is disabled");
        }

        Ok(())
    }

    fn use_disk(&mut self, args: &str) -> Result<()> {
        let new_val = match args.trim().to_lowercase().as_str() {
            "on" | "true" => true,
            "off" | "false" => false,
            _ => return Err(anyhow!("unknown argument \"{}\"", args).into()),
        };

        self.use_disk = new_val;
        Ok(())
    }

    fn quirks_mode(&mut self, args: &str) -> Result<()> {
        let use_quirks = match args.trim().to_lowercase().as_str() {
            "on" | "true" => true,
            "off" | "false" => false,
            _ => return Err(anyhow!("unknown argument \"{}\"", args).into()),
        };

        self.query_language = if use_quirks {
            QueryLanguage::AQLQuirksV3
        } else {
            QueryLanguage::AQL
        };

        match self.query_language {
            QueryLanguage::AQLQuirksV3 => {
                println!("Quirks mode is enabled");
            }
            QueryLanguage::AQL => {
                println!("Quirks mode is disabled");
            }
        }

        Ok(())
    }
}

fn main() {
    let matches = App::new("graphANNIS CLI")
        .version(env!("CARGO_PKG_VERSION"))
        .author(env!("CARGO_PKG_AUTHORS"))
        .about("Command line interface to the graphANNIS API.")
        .arg(
            Arg::with_name("debug")
                .short("d")
                .long("debug")
                .help("Enables debug output")
                .takes_value(false),
        )
        .arg(
            Arg::with_name("cmd")
                .short("c")
                .long("cmd")
                .help("Executes command")
                .takes_value(true),
        )
        .arg(
            Arg::with_name("DATA_DIR")
                .help("directory containing the data")
                .required(true)
                .index(1),
        )
        .get_matches();

    let log_filter = if matches.is_present("debug") {
        LevelFilter::Debug
    } else {
        LevelFilter::Info
    };

    let log_config = simplelog::ConfigBuilder::new()
        .add_filter_ignore_str("rustyline")
        .build();

    if let Err(e) = TermLogger::init(
        log_filter,
        log_config.clone(),
        simplelog::TerminalMode::Mixed,
    ) {
        println!("Error, can't initialize the terminal log output: {}.\nWill degrade to a more simple logger", e);
        if let Err(e_simple) = SimpleLogger::init(log_filter, log_config) {
            println!("Simple logging failed too: {}", e_simple);
        }
    }

    let dir = std::path::PathBuf::from(matches.value_of("DATA_DIR").unwrap());
    if !dir.is_dir() {
        println!("Must give a valid directory as argument");
        std::process::exit(3);
    }

    let runner_result = AnnisRunner::new(&dir);
    match runner_result {
        Ok(mut runner) => {
            if let Some(cmd) = matches.value_of("cmd") {
                // execute command directly
                runner.exec(cmd);
            } else {
                runner.start_loop();
            }
        }
        Err(e) => println!("Can't start console because of loading error: {:?}", e),
    };

    println!("graphANNIS says good-bye!");
}<|MERGE_RESOLUTION|>--- conflicted
+++ resolved
@@ -573,11 +573,7 @@
             // TODO: map header
             for row in frequency_table.into_iter() {
                 let mut out_row = Row::empty();
-<<<<<<< HEAD
-                for att in row.values.iter() {
-=======
                 for att in row.0.iter() {
->>>>>>> 8e9c3931
                     if att.trim().is_empty() {
                         // This is whitespace only, add some quotation marks to show to make it visible
                         let mut val = "'".to_owned();
@@ -589,7 +585,7 @@
                     }
                 }
                 // also add the count
-                out_row.add_cell(Cell::from(&row.count));
+                out_row.add_cell(Cell::from(&row.1));
                 out.add_row(out_row);
             }
             out.printstd();

#include "console.h"

#include <humblelogging/api.h>
#include <iomanip>

#include <boost/thread/lock_guard.hpp>
#include <boost/thread/shared_lock_guard.hpp>

#include <annis/util/helper.h>

HUMBLE_LOGGER(logger, "default");

using namespace annis;

Console::Console()
 : dbCache(1073741824l*8l), db(dbCache.get(currentDBPath.string(), true))
{
  currentDBPath = boost::filesystem::unique_path(
          boost::filesystem::temp_directory_path().string() + "/annis-temporary-workspace-%%%%-%%%%-%%%%-%%%%");
  HL_INFO(logger, "Using " + currentDBPath.string() + " as temporary path");
}

bool Console::execute(const std::string &cmd, const std::vector<std::string> &args)
{
  try
  {
    if (cmd == "import")
    {
      import(args);
    }
    else if(cmd == "save")
    {
      save(args);
    }
    else if(cmd == "load")
    {
      load(args);
    }
    else if(cmd == "info")
    {
      info();
    }
    else if(cmd == "optimize")
    {
      optimize();
    }
    else if(cmd == "count")
    {
      count(args);
    }
    else if(cmd == "find")
    {
      find(args);
    }
    else if(cmd == "update_statistics")
    {
      updateStatistics();
    }
    else if(cmd == "guess")
    {
      guess(args);
    }
    else if(cmd == "guess_regex")
    {
      guessRegex(args);
    }
    else if(cmd == "plan")
    {
      plan(args);
    }
    else if(cmd == "memory")
    {
      memory(args);
    }
    else if (cmd == "quit" || cmd == "exit")
    {
      return true;
    }
    else
    {
      std::cout << "Unknown command \"" << cmd << "\"" << std::endl;
    }

  }
  catch(std::string ex)
  {
    std::cerr << "Exception: " << ex << std::endl;
  }

  return false;
}

void Console::import(const std::vector<std::string> &args)
{
  if(db)
  {
    boost::lock_guard<DB> lock(*db);
    if(args.size() > 0)
    {
      std::cout << "Import relANNIS from " << args[0] << std::endl;
      db->loadRelANNIS(args[0]);
      if(args.size() > 1)
      {
        // directly save the imported corpus to directory
        HL_INFO(logger, "saving to " +  args[1]);
        db->save(args[1]);
      }
    }
    else
    {
      std::cout << "You have to give a path as argument" << std::endl;
    }
  }
}

void Console::save(const std::vector<std::string> &args)
{
  if(db)
  {
    boost::shared_lock_guard<DB> lock(*db);
    if(args.size() > 0)
    {
      std::cout << "Save to " << args[0] << std::endl;
      auto startTime = annis::Helper::getSystemTimeInMilliSeconds();
      db->save(args[0]);
      auto endTime = annis::Helper::getSystemTimeInMilliSeconds();
      std::cout << "Saved in " << (endTime - startTime) << " ms" << std::endl;
    }
    else
    {
      std::cout << "You have to give a path as argument" << std::endl;
    }
  }
}

void Console::load(const std::vector<std::string> &args)
{

  if(args.size() > 0)
  {
    std::cout << "Loading from " << args[0] << std::endl;
<<<<<<< HEAD
    db  = dbCache.get(args[0], args.size() > 1 && args[1] == "preload");
=======
    auto startTime = annis::Helper::getSystemTimeInMilliSeconds();
    dbPtr = dbCache.get(args[0], args.size() > 1 && args[1] == "preload");
    auto endTime = annis::Helper::getSystemTimeInMilliSeconds();
    std::cout << "Loaded in " << (endTime - startTime) << " ms" << std::endl;
>>>>>>> a3ecdfe9
  }
  else
  {
    std::cout << "You have to give a path as argument" << std::endl;
  }

}

void Console::info()
{
  if(db)
  {
    boost::shared_lock_guard<DB> lock(*db);
    std::cout << db->info() << std::endl;
  }
}

void Console::optimize()
{
  if(db)
  {
    boost::lock_guard<DB> lock(*db);
    std::cout << "Optimizing..." << std::endl;
    db->optimizeAll();
    std::cout << "Finished." << std::endl;
  }
}

void Console::count(const std::vector<std::string> &args)
{
  if(db)
  {
    boost::shared_lock_guard<DB> lock(*db);
    if(args.size() > 0)
    {
      std::string json = boost::join(args, " ");
      std::cout << "Counting..." << std::endl;
      std::stringstream ss;
      ss << json;
      try
      {
        std::shared_ptr<annis::Query> q = annis::JSONQueryParser::parse(*db, db->edges, ss);
        int counter =0;
        auto startTime = annis::Helper::getSystemTimeInMilliSeconds();
        while(q->next())
        {
          counter++;
        }
        auto endTime = annis::Helper::getSystemTimeInMilliSeconds();
        std::cout << counter << " matches in " << (endTime - startTime) << " ms" << std::endl;
      }
      catch(Json::RuntimeError err)
      {
        std::cout << "JSON error: " << err.what() << std::endl;
      }

    }
    else
    {
      std::cout << "you need to give the query JSON as argument" << std::endl;
    }
  }
}

void Console::find(const std::vector<std::string> &args)
{
  if(db)
  {
    boost::shared_lock_guard<DB> lock(*db);
    if(args.size() > 0)
    {
      std::string json = boost::join(args, " ");
      std::cout << "Finding..." << std::endl;
      std::stringstream ss;
      ss << json;
      try
      {
        std::shared_ptr<annis::Query> q = annis::JSONQueryParser::parse(*db, db->edges, ss);
        int counter =0;
        while(q->next())
        {
          std::vector<annis::Match> m = q->getCurrent();
          for(size_t i = 0; i < m.size(); i++)
          {
            const auto& n = m[i];
            std::cout << db->getNodeDebugName(n.node);
            if(n.anno.ns != 0 && n.anno.name != 0)
            {
              std::cout << " " << db->strings.str(n.anno.ns)
                << "::" << db->strings.str(n.anno.name);
            }
            if(i < m.size()-1)
            {
             std::cout << ", ";
            }
          }
          std::cout << std::endl;
          counter++;
        }
        std::cout << counter << " matches" << std::endl;

      }
      catch(Json::RuntimeError err)
      {
        std::cout << "JSON error: " << err.what() << std::endl;
      }

    }
    else
    {
      std::cout << "you need to give the query JSON as argument" << std::endl;
    }
  }
}

void Console::updateStatistics()
{
  if(db)
  {
    boost::lock_guard<DB> lock(*db);
    std::cout << "Updating statistics...";
    db->nodeAnnos.calculateStatistics();
    std::cout << " Done" << std::endl;
  }
}

void Console::guess(const std::vector<std::string> &args)
{
  if(db)
  {
    boost::shared_lock_guard<DB> lock(*db);
    if(args.size() == 3)
    {
      std::cout << "Guessed maximum count: " << db->nodeAnnos.guessMaxCount(args[0], args[1], args[2]) << std::endl;
    }
    else if(args.size() == 2)
    {
      std::cout << "Guessed maximum count: " << db->nodeAnnos.guessMaxCount(args[0], args[1]) << std::endl;
    }
    else
    {
      std::cout << "Must provide at two (name and value) or three (namespace name value) arguments" << std::endl;
    }
  }
}

void Console::guessRegex(const std::vector<std::string> &args)
{
  if(db)
  {
    boost::shared_lock_guard<DB> lock(*db);

    if(args.size() == 3)
    {
      std::cout << "Guessed maximum count: " << db->nodeAnnos.guessMaxCountRegex(args[0], args[1], args[2]) << std::endl;
    }
    else if(args.size() == 2)
    {
      std::cout << "Guessed maximum count: " << db->nodeAnnos.guessMaxCountRegex(args[0], args[1]) << std::endl;
    }
    else
    {
      std::cout << "Must provide at two (name and regex) or three (namespace name regex) arguments" << std::endl;
    }
  }
}

void Console::plan(const std::vector<std::string> &args)
{
  if(db)
  {
    boost::shared_lock_guard<DB> lock(*db);

    if(args.size() > 0)
    {
      std::string json = boost::join(args, " ");
      std::cout << "Planning..." << std::endl;
      std::stringstream ss;
      ss << json;
      try
      {
        std::shared_ptr<annis::Query> q = annis::JSONQueryParser::parse(*db, db->edges, ss);
        std::cout << q->getBestPlan()->debugString() << std::endl;
      }
      catch(Json::RuntimeError err)
      {
        std::cout << "JSON error: " << err.what() << std::endl;
      }

    }
    else
    {
      std::cout << "you need to give the query JSON as argument" << std::endl;
    }
  }
}

void Console::memory(const std::vector<std::string> args)
{
  if(args.empty())
  {

    auto corpusSizes = dbCache.estimateCorpusSizes();
    for(auto it = corpusSizes.begin();
        it != corpusSizes.end(); it++)

    {
      if(!it->first.corpusPath.empty())
      {
        const DBCache::CorpusSize& size = it->second;
        std::cout << it->first.corpusPath << ": " << Helper::inMB(size.estimated) << " MB (estimated) " << Helper::inMB(size.measured) << " MB (measured)" << std::endl;
      }
    }
    DBCache::CorpusSize total = dbCache.calculateTotalSize();
    std::cout << "Used total memory (estimated): "  << Helper::inMB(total.estimated) << " MB" << std::endl;
    std::cout << "Used total memory (measured): "  << Helper::inMB(total.measured) << " MB" << std::endl;

  }
  else if(args[0] == "clear")
  {
    dbCache.releaseAll();
    std::cout << "Cleared cache" << std::endl;
  }
}
<|MERGE_RESOLUTION|>--- conflicted
+++ resolved
@@ -139,14 +139,10 @@
   if(args.size() > 0)
   {
     std::cout << "Loading from " << args[0] << std::endl;
-<<<<<<< HEAD
-    db  = dbCache.get(args[0], args.size() > 1 && args[1] == "preload");
-=======
     auto startTime = annis::Helper::getSystemTimeInMilliSeconds();
-    dbPtr = dbCache.get(args[0], args.size() > 1 && args[1] == "preload");
+    db = dbCache.get(args[0], args.size() > 1 && args[1] == "preload");
     auto endTime = annis::Helper::getSystemTimeInMilliSeconds();
     std::cout << "Loaded in " << (endTime - startTime) << " ms" << std::endl;
->>>>>>> a3ecdfe9
   }
   else
   {

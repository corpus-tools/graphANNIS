--- conflicted
+++ resolved
@@ -8,19 +8,11 @@
 
 #[derive(Clone)]
 pub struct TokenHelper {
-<<<<<<< HEAD
-    node_annos: Arc<AnnotationStorage<NodeID>>,
-    left_edges: Arc<GraphStorage>,
-    right_edges: Arc<GraphStorage>,
-    cov_edges: Vec<Arc<GraphStorage>>,
-    tok_key: AnnoKey,
-=======
-    node_annos: Arc<AnnoStorage<NodeID>>,
+    node_annos: Arc<dyn AnnotationStorage<NodeID>>,
     left_edges: Arc<dyn GraphStorage>,
     right_edges: Arc<dyn GraphStorage>,
     cov_edges: Vec<Arc<dyn GraphStorage>>,
-    tok_key: usize,
->>>>>>> 18d870aa
+    tok_key: AnnoKey,
 }
 
 lazy_static! {

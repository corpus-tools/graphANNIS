--- conflicted
+++ resolved
@@ -21,9 +21,6 @@
     /// Insert an annotation `anno` (with annotation key and value) for an item `item`.
     fn insert(&mut self, item: T, anno: Annotation);
 
-<<<<<<< HEAD
-    fn remove_annotation_for_item(&mut self, item: &T, key: &AnnoKey) -> Option<String>;
-=======
     /// Get all the annotation keys of a node, filtered by the optional namespace (`ns`) and `name`.
     fn get_all_keys_for_item(
         &self,
@@ -35,7 +32,6 @@
     /// Remove the annotation given by its `key` for a specific `item`
     /// Returns the value for that annotation, if it existed.
     fn remove_annotation_for_item(&mut self, item: &T, key: &AnnoKey) -> Option<Cow<str>>;
->>>>>>> 5f47efed
 
     /// Remove all annotations.
     fn clear(&mut self);

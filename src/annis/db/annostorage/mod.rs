pub mod inmemory;
pub mod ondisk;
mod symboltable;

use crate::annis::db::{Match, ValueSearch};
use crate::annis::errors::*;
use crate::annis::types::{AnnoKey, Annotation};
use std::borrow::Cow;
use std::path::Path;
use std::sync::Arc;

<<<<<<< HEAD
#[derive(Serialize, Deserialize, Clone, Debug, Default, MallocSizeOf, Copy)]
struct SparseAnnotation {
    key: usize,
    val: usize,
}
=======
use crate::malloc_size_of::MallocSizeOf;
>>>>>>> 79bc19bb

/// Access annotations for nodes or edges.
pub trait AnnotationStorage<T>: Send + Sync + MallocSizeOf
where
    T: Send + Sync + MallocSizeOf,
{
    /// Insert an annotation `anno` (with annotation key and value) for an item `item`.
    fn insert(&mut self, item: T, anno: Annotation);

    /// Get all the annotation keys of a node, filtered by the optional namespace (`ns`) and `name`.
    fn get_all_keys_for_item(
        &self,
        item: &T,
        ns: Option<&str>,
        name: Option<&str>,
    ) -> Vec<Arc<AnnoKey>>;

    /// Remove the annotation given by its `key` for a specific `item`
    /// Returns the value for that annotation, if it existed.
    fn remove_annotation_for_item(&mut self, item: &T, key: &AnnoKey) -> Option<Cow<str>>;

    /// Remove all annotations.
    fn clear(&mut self);

    /// Get all qualified annotation names (including namespace) for a given annotation name
    fn get_qnames(&self, name: &str) -> Vec<AnnoKey>;

    /// Get all annotations for an `item` (node or edge).
    fn get_annotations_for_item(&self, item: &T) -> Vec<Annotation>;

    /// Get the annotation for a given `item` and the annotation `key`.
    fn get_value_for_item(&self, item: &T, key: &AnnoKey) -> Option<Cow<str>>;

    /// Get the matching annotation keys for each item in the iterator.
    ///
    /// This function allows to filter the received annotation keys by the specifying the namespace and name.
    fn get_keys_for_iterator(
        &self,
        ns: Option<&str>,
        name: Option<&str>,
        it: Box<dyn Iterator<Item = T>>,
    ) -> Vec<Match>;

    /// Return the total number of annotations contained in this `AnnotationStorage`.
    fn number_of_annotations(&self) -> usize;

    /// Return the number of annotations contained in this `AnnotationStorage` filtered by `name` and optional namespace (`ns`).
    fn number_of_annotations_by_name(&self, ns: Option<&str>, name: &str) -> usize;

    /// Returns an iterator for all items that exactly match the given annotation constraints.
    /// The annotation `name` must be given as argument, the other arguments are optional.
    ///
    /// - `namespace`- If given, only annotations having this namespace are returned.
    /// - `name`  - Only annotations with this name are returned.
    /// - `value` - If given, only annotation having exactly the given value are returned.
    ///
    /// The result is an iterator over matches.
    /// A match contains the node ID and the qualifed name of the matched annotation
    /// (e.g. there can be multiple annotations with the same name if the namespace is different).
    fn exact_anno_search<'a>(
        &'a self,
        namespace: Option<&str>,
        name: &str,
        value: ValueSearch<&str>,
    ) -> Box<dyn Iterator<Item = Match> + 'a>;

    /// Returns an iterator for all items where the value matches the regular expression.
    /// The annotation `name` and the `pattern` for the value must be given as argument, the  
    /// `namespace` argument is optional and can be used as additional constraint.
    ///
    /// - `namespace`- If given, only annotations having this namespace are returned.
    /// - `name`  - Only annotations with this name are returned.
    /// - `pattern` - If given, only annotation having a value that mattches this pattern are returned.
    /// - `negated` - If true, find all annotations that do not match the value
    ///
    /// The result is an iterator over matches.
    /// A match contains the node ID and the qualifed name of the matched annotation
    /// (e.g. there can be multiple annotations with the same name if the namespace is different).
    fn regex_anno_search<'a>(
        &'a self,
        namespace: Option<&str>,
        name: &str,
        pattern: &str,
        negated: bool,
    ) -> Box<dyn Iterator<Item = Match> + 'a>;

    /// Estimate the number of results for an [annotation exact search](#tymethod.exact_anno_search) for a given an inclusive value range.
    ///
    /// - `ns` - If given, only annotations having this namespace are considered.
    /// - `name`  - Only annotations with this name are considered.
    /// - `lower_val`- Inclusive lower bound for the annotation value.
    /// - `upper_val`- Inclusive upper bound for the annotation value.
    fn guess_max_count(
        &self,
        ns: Option<&str>,
        name: &str,
        lower_val: &str,
        upper_val: &str,
    ) -> usize;

    /// Estimate the number of results for an [annotation regular expression search](#tymethod.regex_anno_search)
    /// for a given pattern.
    ///
    /// - `ns` - If given, only annotations having this namespace are considered.
    /// - `name`  - Only annotations with this name are considered.
    /// - `pattern`- The regular expression pattern.
    fn guess_max_count_regex(&self, ns: Option<&str>, name: &str, pattern: &str) -> usize;

    /// Estimate the most frequent value for a given annotation `name` with an optional namespace (`ns`).
    ///
    /// If more than one qualified annotation name matches the defnition, the more frequent value is used.
    fn guess_most_frequent_value(&self, ns: Option<&str>, name: &str) -> Option<Cow<str>>;

    /// Return a list of all existing values for a given annotation `key`.
    /// If the `most_frequent_first` parameter is true, the results are sorted by their frequency.
    fn get_all_values(&self, key: &AnnoKey, most_frequent_first: bool) -> Vec<Cow<str>>;

    /// Get all the annotation keys which are part of this annotation storage
    fn annotation_keys(&self) -> Vec<AnnoKey>;

    /// Return the item with the largest item which has an annotation value in this annotation storage.
    ///
    /// This can be used to calculate new IDs for new items.
    fn get_largest_item(&self) -> Option<T>;

    /// (Re-) calculate the internal statistics needed for estimitating annotation values.
    ///
    /// An annotation storage can not have a valid statistics, in which case the estimitation function will not return
    /// valid results.
    fn calculate_statistics(&mut self);

    /// Load the annotation from an external `location`.
    fn load_annotations_from(&mut self, location: &Path) -> Result<()>;

    /// Save the current annotation to a `location` on the disk, but do not remember this location.
    fn save_annotations_to(&self, location: &Path) -> Result<()>;
}<|MERGE_RESOLUTION|>--- conflicted
+++ resolved
@@ -9,15 +9,7 @@
 use std::path::Path;
 use std::sync::Arc;
 
-<<<<<<< HEAD
-#[derive(Serialize, Deserialize, Clone, Debug, Default, MallocSizeOf, Copy)]
-struct SparseAnnotation {
-    key: usize,
-    val: usize,
-}
-=======
 use crate::malloc_size_of::MallocSizeOf;
->>>>>>> 79bc19bb
 
 /// Access annotations for nodes or edges.
 pub trait AnnotationStorage<T>: Send + Sync + MallocSizeOf

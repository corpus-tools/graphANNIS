use super::symboltable::SymbolTable;
use super::SparseAnnotation;
use crate::annis::db::AnnotationStorage;
use crate::annis::db::Match;
use crate::annis::db::ValueSearch;
use crate::annis::errors::*;
use crate::annis::types::Edge;
use crate::annis::types::{AnnoKey, Annotation};
use crate::annis::util;
use crate::annis::util::memory_estimation;
use crate::malloc_size_of::MallocSizeOf;
use bincode;
use itertools::Itertools;
use rand;
use regex;
use regex_syntax;
use rustc_hash::{FxHashMap, FxHashSet};
use serde;
use std;
use std::borrow::Cow;
use std::collections::Bound::*;
use std::collections::{BTreeMap, HashMap};
use std::hash::Hash;
use std::path::PathBuf;
use std::sync::Arc;

#[derive(Serialize, Deserialize, Clone, Default, MallocSizeOf)]
pub struct AnnoStorageImpl<T: Ord + Hash + MallocSizeOf + Default> {
    by_container: FxHashMap<T, Vec<SparseAnnotation>>,
    /// A map from an annotation key symbol to a map of all its values to the items having this value for the annotation key
    by_anno: FxHashMap<usize, FxHashMap<usize, Vec<T>>>,
    /// Maps a distinct annotation key to the number of elements having this annotation key.
    #[with_malloc_size_of_func = "memory_estimation::size_of_btreemap"]
    anno_key_sizes: BTreeMap<AnnoKey, usize>,
    anno_keys: SymbolTable<AnnoKey>,
    anno_values: SymbolTable<String>,

    /// additional statistical information
    #[with_malloc_size_of_func = "memory_estimation::size_of_btreemap"]
    histogram_bounds: BTreeMap<usize, Vec<String>>,
    largest_item: Option<T>,
    total_number_of_annos: usize,
}

impl<T: Ord + Hash + Clone + serde::Serialize + MallocSizeOf + Default> AnnoStorageImpl<T> {
    pub fn new() -> AnnoStorageImpl<T> {
        AnnoStorageImpl {
            by_container: FxHashMap::default(),
            by_anno: FxHashMap::default(),
            anno_keys: SymbolTable::new(),
            anno_values: SymbolTable::new(),
            anno_key_sizes: BTreeMap::new(),
            histogram_bounds: BTreeMap::new(),
            largest_item: None,
            total_number_of_annos: 0,
        }
    }

    fn clear_internal(&mut self) {
        self.by_container.clear();
        self.by_anno.clear();
        self.anno_keys.clear();
        self.histogram_bounds.clear();
        self.largest_item = None;
        self.anno_values.clear();
    }

    pub fn load_from_file(&mut self, path: &str) -> Result<()>
    where
        for<'de> T: serde::Deserialize<'de>,
    {
        // always remove all entries first, so even if there is an error the anno storage is empty
        self.clear_internal();

        let path = PathBuf::from(path);
        let f = std::fs::File::open(path.clone()).or_else(|e| {
            Err(Error::Generic {
                msg: format!(
                    "Could not load string storage from file {}",
                    path.to_string_lossy(),
                ),
                cause: Some(Box::new(e)),
            })
        })?;
        let mut reader = std::io::BufReader::new(f);
        *self = bincode::deserialize_from(&mut reader)?;

        self.anno_keys.after_deserialization();
        self.anno_values.after_deserialization();

        Ok(())
    }

    fn create_sparse_anno(&mut self, orig: Annotation) -> SparseAnnotation {
        SparseAnnotation {
            key: self.anno_keys.insert(orig.key),
            val: self.anno_values.insert(orig.val),
        }
    }

    fn create_annotation_from_sparse(&self, orig: &SparseAnnotation) -> Option<Annotation> {
        let key = self.anno_keys.get_value_ref(orig.key)?;
        let val = self.anno_values.get_value_ref(orig.val)?;

        Some(Annotation {
            key: key.clone(),
            val: val.clone(),
        })
    }

    fn remove_element_from_by_anno(&mut self, anno: &SparseAnnotation, item: &T) {
        let remove_anno_key = if let Some(annos_for_key) = self.by_anno.get_mut(&anno.key) {
            let remove_anno_val = if let Some(items_for_anno) = annos_for_key.get_mut(&anno.val) {
                items_for_anno.retain(|i| i != item);
                items_for_anno.is_empty()
            } else {
                false
            };
            // remove the hash set of items for the original annotation if it empty
            if remove_anno_val {
                annos_for_key.remove(&anno.val);
                annos_for_key.is_empty()
            } else {
                false
            }
        } else {
            false
        };
        if remove_anno_key {
            self.by_anno.remove(&anno.key);
            // TODO: remove from symbol table?
        }
    }

    fn check_and_remove_value_symbol(&mut self, value_id: usize) {
        let mut still_used = false;
        for values in self.by_anno.values() {
            if values.contains_key(&value_id) {
                still_used = true;
                break;
            }
        }
        if !still_used {
            self.anno_values.remove(value_id);
        }
    }
}

impl<'de_impl, T> AnnoStorageImpl<T>
where
    T: Ord
        + Hash
        + MallocSizeOf
        + Default
        + Clone
        + serde::Serialize
        + serde::Deserialize<'de_impl>
        + Send
        + Sync,
    (T, Arc<AnnoKey>): Into<Match>,
{
    fn matching_items<'a>(
        &'a self,
        namespace: Option<&str>,
        name: &str,
        value: Option<&str>,
    ) -> Box<dyn Iterator<Item = (T, Arc<AnnoKey>)> + 'a> {
        let key_ranges: Vec<Arc<AnnoKey>> = if let Some(ns) = namespace {
            vec![Arc::from(AnnoKey {
                ns: ns.to_string(),
                name: name.to_string(),
            })]
        } else {
            self.get_qnames(name)
                .into_iter()
                .map(|key| Arc::from(key))
                .collect()
        };
        // Create a vector fore each matching AnnoKey to the value map containing all items and their annotation values
        // for this key.
        let value_maps: Vec<(Arc<AnnoKey>, &FxHashMap<usize, Vec<T>>)> = key_ranges
            .into_iter()
            .filter_map(|key| {
                let key_id = self.anno_keys.get_symbol(&key)?;
                if let Some(values_for_key) = self.by_anno.get(&key_id) {
                    Some((key, values_for_key))
                } else {
                    None
                }
            })
            .collect();

        if let Some(value) = value {
            let target_value_symbol = self.anno_values.get_symbol(&value.to_string());

            if let Some(target_value_symbol) = target_value_symbol {
                let it = value_maps
                    .into_iter()
                    // find the items with the correct value
                    .filter_map(move |(key, values)| {
                        if let Some(items) = values.get(&target_value_symbol) {
                            Some((items, key))
                        } else {
                            None
                        }
                    })
                    // flatten the hash set of all items, returns all items for the condition
                    .flat_map(|(items, key)| items.iter().cloned().zip(std::iter::repeat(key)));
                return Box::new(it);
            } else {
                // value is not known, return empty result
                return Box::new(std::iter::empty());
            }
        } else {
            let it = value_maps
                .into_iter()
                // flatten the hash set of all items of the value map
                .flat_map(|(key, values)| {
                    values
                        .iter()
                        .flat_map(|(_, items)| items.iter().cloned())
                        .zip(std::iter::repeat(key))
                });
            return Box::new(it);
        }
    }
}

impl<'de, T> AnnotationStorage<T> for AnnoStorageImpl<T>
where
    T: Ord
        + Hash
        + MallocSizeOf
        + Default
        + Clone
        + serde::Serialize
        + serde::Deserialize<'de>
        + Send
        + Sync,
    (T, Arc<AnnoKey>): Into<Match>,
{
    fn insert(&mut self, item: T, anno: Annotation) {
        let orig_anno_key = anno.key.clone();
        let anno = self.create_sparse_anno(anno);

        let existing_anno = {
            let existing_item_entry = self
                .by_container
                .entry(item.clone())
                .or_insert_with(Vec::new);

            // check if there is already an item with the same annotation key
            let existing_entry_idx = existing_item_entry.binary_search_by_key(&anno.key, |a| a.key);

            if let Ok(existing_entry_idx) = existing_entry_idx {
                let orig_anno = existing_item_entry[existing_entry_idx].clone();
                // abort if the same annotation key with the same value already exist
                if orig_anno.val == anno.val {
                    return;
                }
                // insert annotation for item at existing position
                existing_item_entry[existing_entry_idx] = anno.clone();
                Some(orig_anno)
            } else if let Err(insertion_idx) = existing_entry_idx {
                // insert at sorted position -> the result will still be a sorted vector
                existing_item_entry.insert(insertion_idx, anno.clone());
                None
            } else {
                None
            }
        };

        if let Some(ref existing_anno) = existing_anno {
            // remove the relation from the original annotation to this item
            self.remove_element_from_by_anno(existing_anno, &item);
        }

        // inserts a new relation between the annotation and the item
        // if set is not existing yet it is created
        self.by_anno
            .entry(anno.key)
            .or_insert_with(FxHashMap::default)
            .entry(anno.val)
            .or_insert_with(Vec::default)
            .push(item.clone());

        if existing_anno.is_none() {
            // a new annotation entry was inserted and did not replace an existing one
            self.total_number_of_annos += 1;

            if let Some(largest_item) = self.largest_item.clone() {
                if largest_item < item {
                    self.largest_item = Some(item);
                }
            } else {
                self.largest_item = Some(item);
            }

            let anno_key_entry = self
                .anno_key_sizes
                .entry(orig_anno_key.clone())
                .or_insert(0);
            *anno_key_entry += 1;
        }
    }

<<<<<<< HEAD
    fn remove_annotation_for_item(&mut self, item: &T, key: &AnnoKey) -> Option<String> {
=======
    fn remove_annotation_for_item(&mut self, item: &T, key: &AnnoKey) -> Option<Cow<str>> {
>>>>>>> 5f47efed
        let mut result = None;

        let orig_key = key;
        let key = self.anno_keys.get_symbol(key)?;

        if let Some(mut all_annos) = self.by_container.remove(item) {
            // find the specific annotation key from the sorted vector of all annotations of this item
            let anno_idx = all_annos.binary_search_by_key(&key, |a| a.key);

            if let Ok(anno_idx) = anno_idx {
                // since value was found, also remove the item from the other containers
                self.remove_element_from_by_anno(&all_annos[anno_idx], item);

                let old_value = all_annos[anno_idx].val;

                // remove the specific annotation key from the entry
                all_annos.remove(anno_idx);

                // decrease the annotation count for this key
                let new_key_count: usize =
                    if let Some(num_of_keys) = self.anno_key_sizes.get_mut(orig_key) {
                        *num_of_keys -= 1;
                        *num_of_keys
                    } else {
                        0
                    };
                // if annotation count dropped to zero remove the key
                if new_key_count == 0 {
                    self.by_anno.remove(&key);
                    self.anno_key_sizes.remove(&orig_key);
                    self.anno_keys.remove(key);
                }

                result = self
                    .anno_values
                    .get_value_ref(old_value)
                    .map(|v| Cow::Owned(v.clone()));

                self.check_and_remove_value_symbol(old_value);
                self.total_number_of_annos -= 1;
            }
            // if there are more annotations for this item, re-insert them
            if !all_annos.is_empty() {
                self.by_container.insert(item.clone(), all_annos);
            }
        }

        result
    }

    fn clear(&mut self) {
        self.clear_internal();
    }

    fn get_qnames(&self, name: &str) -> Vec<AnnoKey> {
        let it = self.anno_key_sizes.range(
            AnnoKey {
                name: name.to_owned(),
                ns: String::default(),
            }..,
        );
        let mut result: Vec<AnnoKey> = Vec::default();
        for (k, _) in it {
            if k.name == name {
                result.push(k.clone());
            } else {
                break;
            }
        }
        result
    }

    fn get_annotations_for_item(&self, item: &T) -> Vec<Annotation> {
        if let Some(all_annos) = self.by_container.get(item) {
            let mut result: Vec<Annotation> = Vec::with_capacity(all_annos.len());
            for a in all_annos.iter() {
                if let Some(a) = self.create_annotation_from_sparse(a) {
                    result.push(a);
                }
            }
            return result;
        }
        // return empty result if not found
        Vec::new()
    }

    fn number_of_annotations(&self) -> usize {
        self.total_number_of_annos
    }

    fn get_value_for_item(&self, item: &T, key: &AnnoKey) -> Option<Cow<str>> {
        let key_symbol = self.anno_keys.get_symbol(key)?;

        if let Some(all_annos) = self.by_container.get(item) {
            let idx = all_annos.binary_search_by_key(&key_symbol, |a| a.key);
            if let Ok(idx) = idx {
                if let Some(val) = self.anno_values.get_value_ref(all_annos[idx].val) {
                    return Some(Cow::Borrowed(val));
                }
            }
        }
        None
    }

    fn get_keys_for_iterator(
        &self,
        ns: Option<&str>,
        name: Option<&str>,
        it: Box<dyn Iterator<Item = T>>,
    ) -> Vec<Match> {
        if let Some(name) = name {
            if let Some(ns) = ns {
                // return the only possible annotation for each node
                let mut matches: Vec<Match> = Vec::new();
                let key = Arc::from(AnnoKey {
                    ns: ns.to_string(),
                    name: name.to_string(),
                });

                if let Some(key_symbol) = self.anno_keys.get_symbol(&key) {
                    for item in it {
                        if let Some(all_annos) = self.by_container.get(&item) {
                            if all_annos
                                .binary_search_by_key(&key_symbol, |a| a.key)
                                .is_ok()
                            {
                                matches.push((item, key.clone()).into());
                            }
                        }
                    }
                }
                return matches;
            } else {
                let matching_key_symbols: Vec<(usize, Arc<AnnoKey>)> = self
                    .get_qnames(&name)
                    .into_iter()
                    .filter_map(|key| {
                        if let Some(key_symbol) = self.anno_keys.get_symbol(&key) {
                            Some((key_symbol, Arc::from(key)))
                        } else {
                            None
                        }
                    })
                    .collect();
                // return all annotations with the correct name for each node
                let mut matches: Vec<Match> = Vec::new();
                for item in it {
                    for (key_symbol, key) in matching_key_symbols.iter() {
                        if let Some(all_annos) = self.by_container.get(&item) {
                            if all_annos
                                .binary_search_by_key(&key_symbol, |a| &a.key)
                                .is_ok()
                            {
                                matches.push((item.clone(), key.clone()).into());
                            }
                        }
                    }
                }
                return matches;
            }
        } else {
            // return all annotations for each node
            let mut matches: Vec<Match> = Vec::new();
            for item in it {
                let all_keys = self.get_all_keys_for_item(&item, None, None);
                for anno_key in all_keys {
                    matches.push((item.clone(), Arc::from(anno_key)).into());
                }
            }
            return matches;
        }
    }

    fn number_of_annotations_by_name(&self, ns: Option<&str>, name: &str) -> usize {
        let qualified_keys = match ns {
            Some(ns) => self.anno_key_sizes.range((
                Included(AnnoKey {
                    name: name.to_string(),
                    ns: ns.to_string(),
                }),
                Included(AnnoKey {
                    name: name.to_string(),
                    ns: ns.to_string(),
                }),
            )),
            None => self.anno_key_sizes.range(
                AnnoKey {
                    name: name.to_string(),
                    ns: String::default(),
                }..AnnoKey {
                    name: name.to_string(),
                    ns: std::char::MAX.to_string(),
                },
            ),
        };
        let mut result = 0;
        for (_anno_key, anno_size) in qualified_keys {
            result += anno_size;
        }
        result
    }

    fn exact_anno_search<'a>(
        &'a self,
        namespace: Option<&str>,
        name: &str,
        value: ValueSearch<&str>,
    ) -> Box<dyn Iterator<Item = Match> + 'a> {
        match value {
            ValueSearch::Any => {
                let it = self
                    .matching_items(namespace, name, None)
                    .map(move |item| item.into());
                Box::new(it)
            }
            ValueSearch::Some(value) => {
                let it = self
                    .matching_items(namespace, name, Some(value))
                    .map(move |item| item.into());
                Box::new(it)
            }
            ValueSearch::NotSome(value) => {
                let value = value.to_string();
                let it = self
                    .matching_items(namespace, name, None)
                    .filter(move |(node, anno_key)| {
                        if let Some(item_value) = self.get_value_for_item(node, anno_key) {
                            item_value != value
                        } else {
                            false
                        }
                    })
                    .map(move |item| item.into());
                Box::new(it)
            }
        }
    }

    fn regex_anno_search<'a>(
        &'a self,
        namespace: Option<&str>,
        name: &str,
        pattern: &str,
        negated: bool,
    ) -> Box<dyn Iterator<Item = Match> + 'a> {
        let full_match_pattern = util::regex_full_match(pattern);
        let compiled_result = regex::Regex::new(&full_match_pattern);
        if let Ok(re) = compiled_result {
            let it = self
                .matching_items(namespace, name, None)
                .filter(move |(node, anno_key)| {
                    if let Some(val) = self.get_value_for_item(node, anno_key) {
                        if negated {
                            !re.is_match(&val)
                        } else {
                            re.is_match(&val)
                        }
                    } else {
                        false
                    }
                })
                .map(move |item| item.into());
            return Box::new(it);
        } else if negated {
            // return all values
            return self.exact_anno_search(namespace, name, None.into());
        } else {
            // if regular expression pattern is invalid return empty iterator
            return Box::new(std::iter::empty());
        }
    }

    fn get_all_keys_for_item(
        &self,
        item: &T,
        ns: Option<&str>,
        name: Option<&str>,
    ) -> Vec<Arc<AnnoKey>> {
        if let Some(name) = name {
            if let Some(ns) = ns {
                // fully qualified search
                let key = AnnoKey {
                    ns: ns.to_string(),
                    name: name.to_string(),
                };
                if let Some(key_symbol) = self.anno_keys.get_symbol(&key) {
                    if let Some(all_annos) = self.by_container.get(item) {
                        if all_annos
                            .binary_search_by_key(&key_symbol, |a| a.key)
                            .is_ok()
                        {
                            return vec![Arc::from(key)];
                        }
                    }
                }

                return vec![];
            } else {
                // get all qualified names for the given annotation name
                let res: Vec<Arc<AnnoKey>> = self
                    .get_qnames(&name)
                    .into_iter()
                    .filter(|key| self.get_value_for_item(item, key).is_some())
                    .map(|key| Arc::from(key))
                    .collect();
                return res;
            }
        } else if let Some(all_annos) = self.by_container.get(item) {
            // no annotation name given, return all
            let mut result: Vec<Arc<AnnoKey>> = Vec::with_capacity(all_annos.len());
            for a in all_annos.iter() {
                if let Some(key) = self.anno_keys.get_value(a.key) {
                    result.push(key);
                }
            }
            return result;
        } else {
            // return empty result if not found
            return vec![];
        }
    }

    fn guess_max_count(
        &self,
        ns: Option<&str>,
        name: &str,
        lower_val: &str,
        upper_val: &str,
    ) -> usize {
        // find all complete keys which have the given name (and namespace if given)
        let qualified_keys = match ns {
            Some(ns) => vec![AnnoKey {
                name: name.to_string(),
                ns: ns.to_string(),
            }],
            None => self.get_qnames(&name),
        };

        let mut universe_size: usize = 0;
        let mut sum_histogram_buckets: usize = 0;
        let mut count_matches: usize = 0;

        // guess for each fully qualified annotation key and return the sum of all guesses
        for anno_key in qualified_keys {
            if let Some(anno_size) = self.anno_key_sizes.get(&anno_key) {
                universe_size += *anno_size;

                if let Some(anno_key) = self.anno_keys.get_symbol(&anno_key) {
                    if let Some(histo) = self.histogram_bounds.get(&anno_key) {
                        // find the range in which the value is contained

                        // we need to make sure the histogram is not empty -> should have at least two bounds
                        if histo.len() >= 2 {
                            sum_histogram_buckets += histo.len() - 1;

                            for i in 0..histo.len() - 1 {
                                let bucket_begin = &histo[i];
                                let bucket_end = &histo[i + 1];
                                // check if the range overlaps with the search range
                                if bucket_begin.as_str() <= upper_val
                                    && lower_val <= bucket_end.as_str()
                                {
                                    count_matches += 1;
                                }
                            }
                        }
                    }
                }
            }
        }

        if sum_histogram_buckets > 0 {
            let selectivity: f64 = (count_matches as f64) / (sum_histogram_buckets as f64);
            (selectivity * (universe_size as f64)).round() as usize
        } else {
            0
        }
    }

    fn guess_max_count_regex(&self, ns: Option<&str>, name: &str, pattern: &str) -> usize {
        let full_match_pattern = util::regex_full_match(pattern);

        let parsed = regex_syntax::Parser::new().parse(&full_match_pattern);
        if let Ok(parsed) = parsed {
            let expr: regex_syntax::hir::Hir = parsed;

            let prefix_set = regex_syntax::hir::literal::Literals::prefixes(&expr);
            let val_prefix = std::str::from_utf8(prefix_set.longest_common_prefix());

            if val_prefix.is_ok() {
                let lower_val = val_prefix.unwrap();
                let mut upper_val = String::from(lower_val);
                upper_val.push(std::char::MAX);
                return self.guess_max_count(ns, name, &lower_val, &upper_val);
            }
        }

        0
    }

    fn guess_most_frequent_value(&self, ns: Option<&str>, name: &str) -> Option<Cow<str>> {
        // find all complete keys which have the given name (and namespace if given)
        let qualified_keys = match ns {
            Some(ns) => vec![AnnoKey {
                name: name.to_string(),
                ns: ns.to_string(),
            }],
            None => self.get_qnames(&name),
        };

        let mut sampled_values: HashMap<&str, usize> = HashMap::default();

        // guess for each fully qualified annotation key
        for anno_key in qualified_keys {
            if let Some(anno_key) = self.anno_keys.get_symbol(&anno_key) {
                if let Some(histo) = self.histogram_bounds.get(&anno_key) {
                    for v in histo.iter() {
                        let count: &mut usize = sampled_values.entry(v).or_insert(0);
                        *count += 1;
                    }
                }
            }
        }
        // find the value which is most frequent
        if !sampled_values.is_empty() {
            let mut max_count = 0;
            let mut max_value = Cow::Borrowed("");
            for (v, count) in sampled_values.into_iter() {
                if count >= max_count {
                    max_value = Cow::Borrowed(v);
                    max_count = count;
                }
            }
            Some(max_value)
        } else {
            None
        }
    }

    fn get_all_values(&self, key: &AnnoKey, most_frequent_first: bool) -> Vec<Cow<str>> {
        if let Some(key) = self.anno_keys.get_symbol(key) {
            if let Some(values_for_key) = self.by_anno.get(&key) {
                if most_frequent_first {
                    let result = values_for_key
                        .iter()
                        .filter_map(|(val, items)| {
                            let val = self.anno_values.get_value_ref(*val)?;
                            Some((items.len(), val))
                        })
                        .sorted();
                    return result
                        .rev()
                        .map(|(_, val)| Cow::Borrowed(&val[..]))
                        .collect();
                } else {
                    return values_for_key
                        .iter()
                        .filter_map(|(val, _items)| self.anno_values.get_value_ref(*val))
                        .map(|val| Cow::Borrowed(&val[..]))
                        .collect();
                }
            }
        }
        return vec![];
    }

    fn annotation_keys(&self) -> Vec<AnnoKey> {
        self.anno_key_sizes.keys().cloned().collect()
    }

    fn get_largest_item(&self) -> Option<T> {
        self.largest_item.clone()
    }

    fn calculate_statistics(&mut self) {
        let max_histogram_buckets = 250;
        let max_sampled_annotations = 2500;

        self.histogram_bounds.clear();

        // collect statistics for each annotation key separately
        for anno_key in self.anno_key_sizes.keys() {
            if let Some(anno_key) = self.anno_keys.get_symbol(anno_key) {
                // sample a maximal number of annotation values
                let mut rng = rand::thread_rng();
                if let Some(values_for_key) = self.by_anno.get(&anno_key) {
                    let sampled_anno_values: Vec<usize> = values_for_key
                        .iter()
                        .flat_map(|(val, items)| {
                            // repeat value corresponding to the number of nodes with this annotation
                            let v = vec![*val; items.len()];
                            v.into_iter()
                        })
                        .collect();
                    let sampled_anno_indexes: FxHashSet<usize> = rand::seq::index::sample(
                        &mut rng,
                        sampled_anno_values.len(),
                        std::cmp::min(sampled_anno_values.len(), max_sampled_annotations),
                    )
                    .into_iter()
                    .collect();

                    let mut sampled_anno_values: Vec<String> = sampled_anno_values
                        .into_iter()
                        .enumerate()
                        .filter(|x| sampled_anno_indexes.contains(&x.0))
                        .filter_map(|x| self.anno_values.get_value_ref(x.1).cloned())
                        .collect();
                    // create uniformly distributed histogram bounds
                    sampled_anno_values.sort();

                    let num_hist_bounds = if sampled_anno_values.len() < (max_histogram_buckets + 1)
                    {
                        sampled_anno_values.len()
                    } else {
                        max_histogram_buckets + 1
                    };

                    let hist = self
                        .histogram_bounds
                        .entry(anno_key)
                        .or_insert_with(std::vec::Vec::new);

                    if num_hist_bounds >= 2 {
                        hist.resize(num_hist_bounds, String::from(""));

                        let delta: usize = (sampled_anno_values.len() - 1) / (num_hist_bounds - 1);
                        let delta_fraction: usize =
                            (sampled_anno_values.len() - 1) % (num_hist_bounds - 1);

                        let mut pos = 0;
                        let mut pos_fraction = 0;
                        for hist_item in hist.iter_mut() {
                            *hist_item = sampled_anno_values[pos].clone();
                            pos += delta;
                            pos_fraction += delta_fraction;

                            if pos_fraction >= (num_hist_bounds - 1) {
                                pos += 1;
                                pos_fraction -= num_hist_bounds - 1;
                            }
                        }
                    }
                }
            }
        }
    }
}

impl AnnoStorageImpl<Edge> {
    pub fn after_deserialization(&mut self) {
        self.anno_keys.after_deserialization();
        self.anno_values.after_deserialization();
    }
}

#[cfg(test)]
mod tests {
    use super::*;

    use crate::annis::types::NodeID;

    #[test]
    fn insert_same_anno() {
        let test_anno = Annotation {
            key: AnnoKey {
                name: "anno1".to_owned(),
                ns: "annis".to_owned(),
            },
            val: "test".to_owned(),
        };
        let mut a: AnnoStorageImpl<NodeID> = AnnoStorageImpl::new();
        a.insert(1, test_anno.clone());
        a.insert(1, test_anno.clone());
        a.insert(2, test_anno.clone());
        a.insert(3, test_anno);

        assert_eq!(3, a.number_of_annotations());
        assert_eq!(3, a.by_container.len());
        assert_eq!(1, a.by_anno.len());
        assert_eq!(1, a.anno_keys.len());

        assert_eq!(
            "test",
            a.get_value_for_item(
                &3,
                &AnnoKey {
                    name: "anno1".to_owned(),
                    ns: "annis".to_owned()
                }
            )
            .unwrap()
        );
    }

    #[test]
    fn get_all_for_node() {
        let test_anno1 = Annotation {
            key: AnnoKey {
                name: "anno1".to_owned(),
                ns: "annis1".to_owned(),
            },
            val: "test".to_owned(),
        };
        let test_anno2 = Annotation {
            key: AnnoKey {
                name: "anno2".to_owned(),
                ns: "annis2".to_owned(),
            },
            val: "test".to_owned(),
        };
        let test_anno3 = Annotation {
            key: AnnoKey {
                name: "anno3".to_owned(),
                ns: "annis1".to_owned(),
            },
            val: "test".to_owned(),
        };

        let mut a: AnnoStorageImpl<NodeID> = AnnoStorageImpl::new();
        a.insert(1, test_anno1.clone());
        a.insert(1, test_anno2.clone());
        a.insert(1, test_anno3.clone());

        assert_eq!(3, a.number_of_annotations());

        let all = a.get_annotations_for_item(&1);
        assert_eq!(3, all.len());

        assert_eq!(test_anno1, all[0]);
        assert_eq!(test_anno2, all[1]);
        assert_eq!(test_anno3, all[2]);
    }

    #[test]
    fn remove() {
        let test_anno = Annotation {
            key: AnnoKey {
                name: "anno1".to_owned(),
                ns: "annis1".to_owned(),
            },
            val: "test".to_owned(),
        };
        let mut a: AnnoStorageImpl<NodeID> = AnnoStorageImpl::new();
        a.insert(1, test_anno.clone());

        assert_eq!(1, a.number_of_annotations());
        assert_eq!(1, a.by_container.len());
        assert_eq!(1, a.by_anno.len());
        assert_eq!(1, a.anno_key_sizes.len());
        assert_eq!(&1, a.anno_key_sizes.get(&test_anno.key).unwrap());

        a.remove_annotation_for_item(&1, &test_anno.key);

        assert_eq!(0, a.number_of_annotations());
        assert_eq!(0, a.by_container.len());
        assert_eq!(0, a.by_anno.len());
        assert_eq!(&0, a.anno_key_sizes.get(&test_anno.key).unwrap_or(&0));
    }
}<|MERGE_RESOLUTION|>--- conflicted
+++ resolved
@@ -304,11 +304,7 @@
         }
     }
 
-<<<<<<< HEAD
-    fn remove_annotation_for_item(&mut self, item: &T, key: &AnnoKey) -> Option<String> {
-=======
     fn remove_annotation_for_item(&mut self, item: &T, key: &AnnoKey) -> Option<Cow<str>> {
->>>>>>> 5f47efed
         let mut result = None;
 
         let orig_key = key;

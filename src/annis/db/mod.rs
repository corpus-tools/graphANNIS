use crate::annis::db::annostorage::inmemory::AnnoStorageImpl;
use crate::annis::db::graphstorage::adjacencylist::AdjacencyListStorage;
use crate::annis::db::graphstorage::registry;
use crate::annis::db::graphstorage::union::UnionEdgeContainer;
use crate::annis::db::graphstorage::EdgeContainer;
use crate::annis::db::graphstorage::{GraphStorage, WriteableGraphStorage};
use crate::annis::db::update::{GraphUpdate, UpdateEvent};
use crate::annis::dfs::CycleSafeDFS;
use crate::annis::errors::*;
use crate::annis::types::{AnnoKey, Annotation, Component, ComponentType, Edge, NodeID};
use crate::malloc_size_of::{MallocSizeOf, MallocSizeOfOps};
use bincode;
use rayon::prelude::*;
use rustc_hash::FxHashSet;
use serde;
use std;
use std::collections::BTreeMap;
use std::io::prelude::*;
use std::iter::FromIterator;
use std::ops::Bound::Included;
use std::path::{Path, PathBuf};
use std::str::FromStr;
use std::string::ToString;
use std::sync::{Arc, Mutex};
use std::borrow::Cow;
use strum::IntoEnumIterator;
use tempfile;

pub mod annostorage;
pub mod aql;
pub mod corpusstorage;
pub mod exec;
pub mod graphstorage;
mod plan;
pub mod query;
pub mod relannis;
pub mod sort_matches;
pub mod token_helper;
pub mod update;

pub const ANNIS_NS: &str = "annis";
pub const NODE_NAME: &str = "node_name";
pub const TOK: &str = "tok";
pub const NODE_TYPE: &str = "node_type";

/// A match is the result of a query on an annotation storage.
#[derive(Debug, Default, Clone, Eq, PartialEq, PartialOrd, Ord, Hash)]
#[repr(C)]
pub struct Match {
    node: NodeID,
    /// The qualified annotation name.
    anno_key: AnnoKey,
}

impl Match {
    /// Get the node identifier this match refers to.
    pub fn get_node(&self) -> NodeID {
        self.node
    }

    /// Extract the annotation for this match . The annotation value
    /// is retrieved from the `graph` given as argument.
    pub fn extract_annotation(&self, graph: &Graph) -> Option<Annotation> {
        let val = graph
            .node_annos
            .get_value_for_item(&self.node, &self.anno_key)?
            .to_owned();
        Some(Annotation { key: self.anno_key.clone(), val: val.to_string() })
    }

    /// Returns true if this match is different to all the other matches given as argument.
    ///
    /// A single match is different if the node ID or the annotation key are different.
    pub fn different_to_all(&self, other: &[Match]) -> bool {
        for o in other.iter() {
            if self.node == o.node && self.anno_key == o.anno_key {
                return false;
            }
        }
        true
    }

    /// Returns true if this match is different to the other match given as argument.
    ///
    /// A single match is different if the node ID or the annotation key are different.
    pub fn different_to(&self, other: &Match) -> bool {
        self.node != other.node || self.anno_key != other.anno_key
    }
}

impl Into<Match> for (Edge, AnnoKey) {
    fn into(self) -> Match {
        Match {
            node: self.0.source,
            anno_key: self.1,
        }
    }
}

impl Into<Match> for (NodeID, AnnoKey) {
    fn into(self) -> Match {
        Match {
            node: self.0,
            anno_key: self.1,
        }
    }
}

#[derive(Clone)]
pub enum ValueSearch<T> {
    Any,
    Some(T),
    NotSome(T),
}

impl<T> From<Option<T>> for ValueSearch<T> {
    fn from(orig: Option<T>) -> ValueSearch<T> {
        match orig {
            None => ValueSearch::Any,
            Some(v) => ValueSearch::Some(v),
        }
    }
}

<<<<<<< HEAD
pub use annostorage::AnnotationStorage;
=======
/// Access annotations for nodes or edges.
pub trait AnnotationStorage<T> {
    /// Get all annotations for an `item` (node or edge).
    fn get_annotations_for_item(&self, item: &T) -> Vec<Annotation>;

    /// Return the total number of annotations contained in this `AnnotationStorage`.
    fn number_of_annotations(&self) -> usize;

    /// Return the number of annotations contained in this `AnnotationStorage` filtered by `name` and optional namespace (`ns`).
    fn number_of_annotations_by_name(&self, ns: Option<String>, name: String) -> usize;

    /// Returns an iterator for all items that exactly match the given annotation constraints.
    /// The annotation `name` must be given as argument, the other arguments are optional.
    ///
    /// - `namespace`- If given, only annotations having this namespace are returned.
    /// - `name`  - Only annotations with this name are returned.
    /// - `value` - If given, only annotation having exactly the given value are returned.
    ///
    /// The result is an iterator over matches.
    /// A match contains the node ID and the qualifed name of the matched annotation
    /// (e.g. there can be multiple annotations with the same name if the namespace is different).
    fn exact_anno_search<'a>(
        &'a self,
        namespace: Option<String>,
        name: String,
        value: ValueSearch<String>,
    ) -> Box<dyn Iterator<Item = Match> + 'a>;

    /// Returns an iterator for all items where the value matches the regular expression.
    /// The annotation `name` and the `pattern` for the value must be given as argument, the  
    /// `namespace` argument is optional and can be used as additional constraint.
    ///
    /// - `namespace`- If given, only annotations having this namespace are returned.
    /// - `name`  - Only annotations with this name are returned.
    /// - `pattern` - If given, only annotation having a value that mattches this pattern are returned.
    /// - `negated` - If true, find all annotations that do not match the value
    ///
    /// The result is an iterator over matches.
    /// A match contains the node ID and the qualifed name of the matched annotation
    /// (e.g. there can be multiple annotations with the same name if the namespace is different).
    fn regex_anno_search<'a>(
        &'a self,
        namespace: Option<String>,
        name: String,
        pattern: &str,
        negated: bool,
    ) -> Box<dyn Iterator<Item = Match> + 'a>;

    /// Estimate the number of results for an [annotation exact search](#tymethod.exact_anno_search) for a given an inclusive value range.
    ///
    /// - `ns` - If given, only annotations having this namespace are considered.
    /// - `name`  - Only annotations with this name are considered.
    /// - `lower_val`- Inclusive lower bound for the annotation value.
    /// - `upper_val`- Inclusive upper bound for the annotation value.
    fn guess_max_count(
        &self,
        ns: Option<String>,
        name: String,
        lower_val: &str,
        upper_val: &str,
    ) -> usize;

    /// Estimate the number of results for an [annotation regular expression search](#tymethod.regex_anno_search)
    /// for a given pattern.
    ///
    /// - `ns` - If given, only annotations having this namespace are considered.
    /// - `name`  - Only annotations with this name are considered.
    /// - `pattern`- The regular expression pattern.
    fn guess_max_count_regex(&self, ns: Option<String>, name: String, pattern: &str) -> usize;

    /// Return a list of all existing values for a given annotation `key`.
    /// If the `most_frequent_first`parameter is true, the results are sorted by their frequency.
    fn get_all_values(&self, key: &AnnoKey, most_frequent_first: bool) -> Vec<&str>;

    /// Get all the annotation keys which are part of this annotation storage
    fn annotation_keys(&self) -> Vec<AnnoKey>;
}
>>>>>>> 18d870aa

/// A representation of a graph including node annotations and edges.
/// Edges are partioned into components and each component is implemented by specialized graph storage implementation.
///
/// Use the [CorpusStorage](struct.CorpusStorage.html) struct to create and manage instances of a `Graph`.
///
/// Graphs can have an optional location on the disk.
/// In this case, changes to the graph via the [apply_update(...)](#method.apply_update) function are automatically persisted to this location.
///
pub struct Graph {
    node_annos: Arc<AnnoStorageImpl<NodeID>>,

    location: Option<PathBuf>,

    components: BTreeMap<Component, Option<Arc<dyn GraphStorage>>>,
    current_change_id: u64,

    background_persistance: Arc<Mutex<()>>,

    cached_size: Mutex<Option<usize>>,
}

impl MallocSizeOf for Graph {
    fn size_of(&self, ops: &mut MallocSizeOfOps) -> usize {
        let mut size = self.node_annos.size_of(ops);

        for c in self.components.keys() {
            // TODO: overhead by map is not measured
            size += c.size_of(ops);
            let gs_size = if let Some(gs) = self.get_graphstorage_as_ref(c) {
                gs.size_of(ops) + std::mem::size_of::<usize>()
            } else {
                // Option has the size of the nullable pointer/Arc
                std::mem::size_of::<usize>()
            };
            size += gs_size;
        }

        size
    }
}

fn load_component_from_disk(component_path: Option<PathBuf>) -> Result<Arc<dyn GraphStorage>> {
    let cpath = r#try!(component_path.ok_or("Can't load component with empty path"));

    // load component into memory
    let impl_path = PathBuf::from(&cpath).join("impl.cfg");
    let mut f_impl = std::fs::File::open(impl_path)?;
    let mut impl_name = String::new();
    f_impl.read_to_string(&mut impl_name)?;

    let data_path = PathBuf::from(&cpath).join("component.bin");
    let f_data = std::fs::File::open(data_path)?;
    let mut buf_reader = std::io::BufReader::new(f_data);

    let gs = registry::deserialize(&impl_name, &mut buf_reader)?;

    Ok(gs)
}

fn component_to_relative_path(c: &Component) -> PathBuf {
    let mut p = PathBuf::new();
    p.push("gs");
    p.push(c.ctype.to_string());
    p.push(if c.layer.is_empty() {
        "default_layer"
    } else {
        &c.layer
    });
    p.push(&c.name);
    p
}

fn save_bincode<T>(location: &Path, path: &str, object: &T) -> Result<()>
where
    T: serde::Serialize,
{
    let mut full_path = PathBuf::from(location);
    full_path.push(path);

    let f = std::fs::File::create(full_path)?;
    let mut writer = std::io::BufWriter::new(f);
    bincode::serialize_into(&mut writer, object)?;
    Ok(())
}

impl AnnotationStorage<NodeID> for Graph {
    fn insert(&mut self, item: NodeID, anno: Annotation) {
        Arc::make_mut(&mut self.node_annos).insert(item, anno);
    }

    fn get_all_keys_for_item(&self, item: &NodeID) -> Vec<AnnoKey> {
        self.node_annos.get_all_keys_for_item(item)
    }

    fn remove_annotation_for_item(&mut self, item: &NodeID, key: &AnnoKey) -> Option<String> {
        Arc::make_mut(&mut self.node_annos).remove_annotation_for_item(item, key)
    }

    fn clear(&mut self) {
        Arc::make_mut(&mut self.node_annos).clear()
    }

    fn get_qnames(&self, name: &str) -> Vec<AnnoKey> {
        self.node_annos.get_qnames(name)
    }

    fn get_annotations_for_item(&self, item: &NodeID) -> Vec<Annotation> {
        self.node_annos.get_annotations_for_item(item)
    }

    fn number_of_annotations(&self) -> usize {
        self.node_annos.number_of_annotations()
    }

    fn number_of_annotations_by_name(&self, ns: Option<String>, name: String) -> usize {
        self.node_annos.number_of_annotations_by_name(ns, name)
    }

    fn exact_anno_search<'a>(
        &'a self,
        namespace: Option<String>,
        name: String,
        value: ValueSearch<String>,
    ) -> Box<dyn Iterator<Item = Match> + 'a> {
        self.node_annos.exact_anno_search(namespace, name, value)
    }

    fn regex_anno_search<'a>(
        &'a self,
        namespace: Option<String>,
        name: String,
        pattern: &str,
        negated: bool,
    ) -> Box<dyn Iterator<Item = Match> + 'a> {
        self.node_annos
            .regex_anno_search(namespace, name, pattern, negated)
    }

    fn find_annotations_for_item(
        &self,
        item: &NodeID,
        ns: Option<String>,
        name: Option<String>,
    ) -> Vec<AnnoKey> {
        self.node_annos.find_annotations_for_item(item, ns, name)
    }

    fn guess_max_count(
        &self,
        ns: Option<String>,
        name: String,
        lower_val: &str,
        upper_val: &str,
    ) -> usize {
        self.node_annos
            .guess_max_count(ns, name, lower_val, upper_val)
    }

    fn guess_max_count_regex(&self, ns: Option<String>, name: String, pattern: &str) -> usize {
        self.node_annos.guess_max_count_regex(ns, name, pattern)
    }

    fn guess_most_frequent_value(&self, ns: Option<String>, name: String) -> Option<String> {
        self.node_annos.guess_most_frequent_value(ns, name)
    }

    fn get_all_values(&self, key: &AnnoKey, most_frequent_first: bool) -> Vec<Cow<str>> {
        self.node_annos.get_all_values(key, most_frequent_first)
    }

    fn annotation_keys(&self) -> Vec<AnnoKey> {
        self.node_annos.annotation_keys()
    }

    fn get_value_for_item(&self, item: &NodeID, key: &AnnoKey) -> Option<Cow<str>> {
        self.node_annos.get_value_for_item(item, key)
    }
    fn get_largest_item(&self) -> Option<NodeID> {
        self.node_annos.get_largest_item()
    }

    fn calculate_statistics(&mut self) {
        Arc::make_mut(&mut self.node_annos).calculate_statistics()
    }
}

impl Graph {
    /// Create a new and empty instance without any location on the disk.
    fn new() -> Graph {
        Graph {
            node_annos: Arc::new(annostorage::inmemory::AnnoStorageImpl::<NodeID>::new()),
            components: BTreeMap::new(),

            location: None,

            current_change_id: 0,

            background_persistance: Arc::new(Mutex::new(())),
            cached_size: Mutex::new(None),
        }
    }

    /// Create a new instance without any location on the disk but with the default graph storage components
    /// (Coverage, Order, LeftToken, RightToken, PartOf).
    fn with_default_graphstorages() -> Result<Graph> {
        let mut db = Graph::new();
        db.get_or_create_writable(&Component {
            ctype: ComponentType::Coverage,
            layer: ANNIS_NS.to_owned(),
            name: "".to_owned(),
        })?;
        db.get_or_create_writable(&Component {
            ctype: ComponentType::Ordering,
            layer: ANNIS_NS.to_owned(),
            name: "".to_owned(),
        })?;
        db.get_or_create_writable(&Component {
            ctype: ComponentType::LeftToken,
            layer: ANNIS_NS.to_owned(),
            name: "".to_owned(),
        })?;
        db.get_or_create_writable(&Component {
            ctype: ComponentType::RightToken,
            layer: ANNIS_NS.to_owned(),
            name: "".to_owned(),
        })?;
        db.get_or_create_writable(&Component {
            ctype: ComponentType::PartOf,
            layer: ANNIS_NS.to_owned(),
            name: "".to_owned(),
        })?;
        Ok(db)
    }

    fn set_location(&mut self, location: &Path) -> Result<()> {
        self.location = Some(PathBuf::from(location));

        Ok(())
    }

    /// Clear the graph content.
    /// This removes all node annotations, edges and knowledge about components.
    fn clear(&mut self) {
        self.reset_cached_size();
        self.node_annos = Arc::new(annostorage::inmemory::AnnoStorageImpl::new());
        self.components.clear();
    }

    /// Load the graph from an external location.
    /// This sets the location of this instance to the given location.
    ///
    /// * `location` - The path on the disk
    /// * `preload` - If `true`, all components are loaded from disk into main memory.
    fn load_from(&mut self, location: &Path, preload: bool) -> Result<()> {
        info!("Loading corpus from {}", location.to_string_lossy());
        self.clear();

        let location = PathBuf::from(location);

        self.set_location(location.as_path())?;
        let backup = location.join("backup");

        let mut backup_was_loaded = false;
        let dir2load = if backup.exists() && backup.is_dir() {
            backup_was_loaded = true;
            backup.clone()
        } else {
            location.join("current")
        };

        let mut node_annos_tmp: annostorage::inmemory::AnnoStorageImpl<NodeID> =
            annostorage::inmemory::AnnoStorageImpl::new();
        node_annos_tmp.load_from_file(&dir2load.join("nodes_v1.bin").to_string_lossy())?;
        self.node_annos = Arc::from(node_annos_tmp);

        let log_path = dir2load.join("update_log.bin");

        let logfile_exists = log_path.exists() && log_path.is_file();

        self.find_components_from_disk(&dir2load)?;

        // If backup is active or a write log exists, always  a pre-load to get the complete corpus.
        if preload | logfile_exists | backup_was_loaded {
            self.ensure_loaded_all()?;
        }

        if logfile_exists {
            // apply any outstanding log file updates
            let f_log = std::fs::File::open(log_path)?;
            let mut buf_reader = std::io::BufReader::new(f_log);
            let mut update: GraphUpdate = bincode::deserialize_from(&mut buf_reader)?;
            if update.get_last_consistent_change_id() > self.current_change_id {
                self.apply_update_in_memory(&mut update)?;
            }
        } else {
            self.current_change_id = 0;
        }

        if backup_was_loaded {
            // save the current corpus under the actual location
            self.save_to(&location.join("current"))?;
            // rename backup folder (renaming is atomic and deleting could leave an incomplete backup folder on disk)
            let tmp_dir = tempfile::Builder::new()
                .prefix("temporary-graphannis-backup")
                .tempdir_in(location)?;
            std::fs::rename(&backup, tmp_dir.path())?;
            // remove it after renaming it
            tmp_dir.close()?;
        }

        Ok(())
    }

    fn find_components_from_disk(&mut self, location: &Path) -> Result<()> {
        self.components.clear();

        // for all component types
        for c in ComponentType::iter() {
            let cpath = PathBuf::from(location).join("gs").join(c.to_string());

            if cpath.is_dir() {
                // get all the namespaces/layers
                for layer in cpath.read_dir()? {
                    let layer = layer?;
                    if layer.path().is_dir() {
                        // try to load the component with the empty name
                        let empty_name_component = Component {
                            ctype: c.clone(),
                            layer: layer.file_name().to_string_lossy().to_string(),
                            name: String::from(""),
                        };
                        {
                            let input_file = PathBuf::from(location)
                                .join(component_to_relative_path(&empty_name_component))
                                .join("component.bin");

                            if input_file.is_file() {
                                self.components.insert(empty_name_component.clone(), None);
                                debug!("Registered component {}", empty_name_component);
                            }
                        }
                        // also load all named components
                        for name in layer.path().read_dir()? {
                            let name = name?;
                            let named_component = Component {
                                ctype: c.clone(),
                                layer: layer.file_name().to_string_lossy().to_string(),
                                name: name.file_name().to_string_lossy().to_string(),
                            };
                            let data_file = PathBuf::from(location)
                                .join(component_to_relative_path(&named_component))
                                .join("component.bin");

                            let cfg_file = PathBuf::from(location)
                                .join(component_to_relative_path(&named_component))
                                .join("impl.cfg");

                            if data_file.is_file() && cfg_file.is_file() {
                                self.components.insert(named_component.clone(), None);
                                debug!("Registered component {}", named_component);
                            }
                        }
                    }
                }
            }
        } // end for all components
        Ok(())
    }

    fn internal_save(&self, location: &Path) -> Result<()> {
        let location = PathBuf::from(location);

        std::fs::create_dir_all(&location)?;

        save_bincode(&location, "nodes_v1.bin", self.node_annos.as_ref())?;

        for (c, e) in &self.components {
            if let Some(ref data) = *e {
                let dir = PathBuf::from(&location).join(component_to_relative_path(c));
                std::fs::create_dir_all(&dir)?;

                let data_path = PathBuf::from(&dir).join("component.bin");
                let f_data = std::fs::File::create(&data_path)?;
                let mut writer = std::io::BufWriter::new(f_data);
                let impl_name = registry::serialize(&data, &mut writer)?;

                let cfg_path = PathBuf::from(&dir).join("impl.cfg");
                let mut f_cfg = std::fs::File::create(cfg_path)?;
                f_cfg.write_all(impl_name.as_bytes())?;
            }
        }
        Ok(())
    }

    /// Save the current database to a `location` on the disk, but do not remember this location.
    fn save_to(&mut self, location: &Path) -> Result<()> {
        // make sure all components are loaded, otherwise saving them does not make any sense
        self.ensure_loaded_all()?;
        self.internal_save(&location.join("current"))
    }

    /// Save the current database at a new `location` and remember it as new internal location.
    fn persist_to(&mut self, location: &Path) -> Result<()> {
        self.set_location(location)?;
        self.internal_save(&location.join("current"))
    }

    #[allow(clippy::cognitive_complexity)]
    fn apply_update_in_memory(&mut self, u: &mut GraphUpdate) -> Result<()> {
        self.reset_cached_size();

        let mut invalid_nodes: FxHashSet<NodeID> = FxHashSet::default();

        let all_components = self.get_all_components(None, None);

        let mut text_coverage_components = FxHashSet::default();
        text_coverage_components
            .extend(self.get_all_components(Some(ComponentType::Dominance), Some("")));
        text_coverage_components
            .extend(self.get_all_components(Some(ComponentType::Coverage), None));

        for (id, change) in u.consistent_changes() {
            trace!("applying event {:?}", &change);
            match change {
                UpdateEvent::AddNode {
                    node_name,
                    node_type,
                } => {
                    let existing_node_id = self.get_node_id_from_name(&node_name);
                    // only add node if it does not exist yet
                    if existing_node_id.is_none() {
                        let new_node_id: NodeID =
                            if let Some(id) = self.node_annos.get_largest_item() {
                                id + 1
                            } else {
                                0
                            };

                        let new_anno_name = Annotation {
                            key: self.get_node_name_key(),
                            val: node_name,
                        };
                        let new_anno_type = Annotation {
                            key: self.get_node_type_key(),
                            val: node_type,
                        };

                        // add the new node (with minimum labels)
                        let node_annos = Arc::make_mut(&mut self.node_annos);
                        node_annos.insert(new_node_id, new_anno_name);
                        node_annos.insert(new_node_id, new_anno_type);
                    }
                }
                UpdateEvent::DeleteNode { node_name } => {
                    if let Some(existing_node_id) = self.get_node_id_from_name(&node_name) {
                        if !invalid_nodes.contains(&existing_node_id) {
                            self.extend_parent_text_coverage_nodes(
                                existing_node_id,
                                &text_coverage_components,
                                &mut invalid_nodes,
                            );
                        }

                        // delete all annotations
                        {
                            let node_annos = Arc::make_mut(&mut self.node_annos);
                            for a in node_annos.get_annotations_for_item(&existing_node_id) {
                                node_annos.remove_annotation_for_item(&existing_node_id, &a.key);
                            }
                        }
                        // delete all edges pointing to this node either as source or target
                        for c in all_components.iter() {
                            if let Ok(gs) = self.get_or_create_writable(c) {
                                gs.delete_node(existing_node_id);
                            }
                        }
                    }
                }
                UpdateEvent::AddNodeLabel {
                    node_name,
                    anno_ns,
                    anno_name,
                    anno_value,
                } => {
                    if let Some(existing_node_id) = self.get_node_id_from_name(&node_name) {
                        let anno = Annotation {
                            key: AnnoKey {
                                ns: anno_ns,
                                name: anno_name,
                            },
                            val: anno_value,
                        };
                        Arc::make_mut(&mut self.node_annos).insert(existing_node_id, anno);
                    }
                }
                UpdateEvent::DeleteNodeLabel {
                    node_name,
                    anno_ns,
                    anno_name,
                } => {
                    if let Some(existing_node_id) = self.get_node_id_from_name(&node_name) {
                        let key = AnnoKey {
                            ns: anno_ns,
                            name: anno_name,
                        };
                        Arc::make_mut(&mut self.node_annos)
                            .remove_annotation_for_item(&existing_node_id, &key);
                    }
                }
                UpdateEvent::AddEdge {
                    source_node,
                    target_node,
                    layer,
                    component_type,
                    component_name,
                } => {
                    // only add edge if both nodes already exist
                    if let (Some(source), Some(target)) = (
                        self.get_node_id_from_name(&source_node),
                        self.get_node_id_from_name(&target_node),
                    ) {
                        if let Ok(ctype) = ComponentType::from_str(&component_type) {
                            let c = Component {
                                ctype,
                                layer,
                                name: component_name,
                            };
                            let gs = self.get_or_create_writable(&c)?;
                            gs.add_edge(Edge { source, target });

                            if (c.ctype == ComponentType::Dominance
                                || c.ctype == ComponentType::Coverage)
                                && c.name.is_empty()
                            {
                                // might be a new text coverage component
                                text_coverage_components.insert(c.clone());
                            }

                            if c.ctype == ComponentType::Coverage
                                || c.ctype == ComponentType::Dominance
                                || c.ctype == ComponentType::Ordering
                                || c.ctype == ComponentType::LeftToken
                                || c.ctype == ComponentType::RightToken
                            {
                                self.extend_parent_text_coverage_nodes(
                                    source,
                                    &text_coverage_components,
                                    &mut invalid_nodes,
                                );
                            }

                            if c.ctype == ComponentType::Ordering {
                                self.extend_parent_text_coverage_nodes(
                                    target,
                                    &text_coverage_components,
                                    &mut invalid_nodes,
                                );
                            }
                        }
                    }
                }
                UpdateEvent::DeleteEdge {
                    source_node,
                    target_node,
                    layer,
                    component_type,
                    component_name,
                } => {
                    if let (Some(source), Some(target)) = (
                        self.get_node_id_from_name(&source_node),
                        self.get_node_id_from_name(&target_node),
                    ) {
                        if let Ok(ctype) = ComponentType::from_str(&component_type) {
                            let c = Component {
                                ctype,
                                layer,
                                name: component_name,
                            };

                            if c.ctype == ComponentType::Coverage
                                || c.ctype == ComponentType::Dominance
                                || c.ctype == ComponentType::Ordering
                                || c.ctype == ComponentType::LeftToken
                                || c.ctype == ComponentType::RightToken
                            {
                                self.extend_parent_text_coverage_nodes(
                                    source,
                                    &text_coverage_components,
                                    &mut invalid_nodes,
                                );
                            }

                            if c.ctype == ComponentType::Ordering {
                                self.extend_parent_text_coverage_nodes(
                                    target,
                                    &text_coverage_components,
                                    &mut invalid_nodes,
                                );
                            }
                            let gs = self.get_or_create_writable(&c)?;
                            gs.delete_edge(&Edge { source, target });
                        }
                    }
                }
                UpdateEvent::AddEdgeLabel {
                    source_node,
                    target_node,
                    layer,
                    component_type,
                    component_name,
                    anno_ns,
                    anno_name,
                    anno_value,
                } => {
                    if let (Some(source), Some(target)) = (
                        self.get_node_id_from_name(&source_node),
                        self.get_node_id_from_name(&target_node),
                    ) {
                        if let Ok(ctype) = ComponentType::from_str(&component_type) {
                            let c = Component {
                                ctype,
                                layer,
                                name: component_name,
                            };
                            let gs = self.get_or_create_writable(&c)?;
                            // only add label if the edge already exists
                            let e = Edge { source, target };
                            if gs.is_connected(source, target, 1, Included(1)) {
                                let anno = Annotation {
                                    key: AnnoKey {
                                        ns: anno_ns,
                                        name: anno_name,
                                    },
                                    val: anno_value,
                                };
                                gs.add_edge_annotation(e, anno);
                            }
                        }
                    }
                }
                UpdateEvent::DeleteEdgeLabel {
                    source_node,
                    target_node,
                    layer,
                    component_type,
                    component_name,
                    anno_ns,
                    anno_name,
                } => {
                    if let (Some(source), Some(target)) = (
                        self.get_node_id_from_name(&source_node),
                        self.get_node_id_from_name(&target_node),
                    ) {
                        if let Ok(ctype) = ComponentType::from_str(&component_type) {
                            let c = Component {
                                ctype,
                                layer,
                                name: component_name,
                            };
                            let gs = self.get_or_create_writable(&c)?;
                            // only add label if the edge already exists
                            let e = Edge { source, target };
                            if gs.is_connected(source, target, 1, Included(1)) {
                                let key = AnnoKey {
                                    ns: anno_ns,
                                    name: anno_name,
                                };
                                gs.delete_edge_annotation(&e, &key);
                            }
                        }
                    }
                }
            } // end match update entry type
            self.current_change_id = id;
        } // end for each consistent update entry

        // re-index
        if let Some(gs_order) = self.get_graphstorage(&Component {
            ctype: ComponentType::Ordering,
            layer: ANNIS_NS.to_owned(),
            name: "".to_owned(),
        }) {
            self.reindex_inherited_coverage(invalid_nodes, gs_order)?;
        }

        Ok(())
    }

    fn extend_parent_text_coverage_nodes(
        &self,
        node: NodeID,
        text_coverage_components: &FxHashSet<Component>,
        invalid_nodes: &mut FxHashSet<NodeID>,
    ) {
        let containers: Vec<&dyn EdgeContainer> = text_coverage_components
            .iter()
            .filter_map(|c| self.get_graphstorage_as_ref(c))
            .map(|gs| gs.as_edgecontainer())
            .collect();

        let union = UnionEdgeContainer::new(containers);

        let dfs = CycleSafeDFS::new_inverse(&union, node, 0, usize::max_value());
        for step in dfs {
            invalid_nodes.insert(step.node);
        }
    }

    fn reindex_inherited_coverage(
        &mut self,
        invalid_nodes: FxHashSet<NodeID>,
        gs_order: Arc<dyn GraphStorage>,
    ) -> Result<()> {
        {
            // remove existing left/right token edges for the invalidated nodes
            let gs_left = self.get_or_create_writable(&Component {
                ctype: ComponentType::LeftToken,
                name: "".to_owned(),
                layer: ANNIS_NS.to_owned(),
            })?;

            for n in invalid_nodes.iter() {
                gs_left.delete_node(*n);
            }

            let gs_right = self.get_or_create_writable(&Component {
                ctype: ComponentType::RightToken,
                name: "".to_owned(),
                layer: ANNIS_NS.to_owned(),
            })?;

            for n in invalid_nodes.iter() {
                gs_right.delete_node(*n);
            }

            let gs_cov = self.get_or_create_writable(&Component {
                ctype: ComponentType::Coverage,
                name: "inherited-coverage".to_owned(),
                layer: ANNIS_NS.to_owned(),
            })?;
            for n in invalid_nodes.iter() {
                gs_cov.delete_node(*n);
            }
        }

        let all_cov_components = self.get_all_components(Some(ComponentType::Coverage), None);
        let all_dom_gs: Vec<Arc<dyn GraphStorage>> = self
            .get_all_components(Some(ComponentType::Dominance), Some(""))
            .into_iter()
            .filter_map(|c| self.get_graphstorage(&c))
            .collect();
        {
            // go over each node and calculate the left-most and right-most token

            let all_cov_gs: Vec<Arc<dyn GraphStorage>> = all_cov_components
                .iter()
                .filter_map(|c| self.get_graphstorage(c))
                .collect();

            for n in invalid_nodes.iter() {
                self.calculate_token_alignment(
                    *n,
                    ComponentType::LeftToken,
                    gs_order.as_ref(),
                    &all_cov_gs,
                    &all_dom_gs,
                );
                self.calculate_token_alignment(
                    *n,
                    ComponentType::RightToken,
                    gs_order.as_ref(),
                    &all_cov_gs,
                    &all_dom_gs,
                );
            }
        }

        for n in invalid_nodes.iter() {
            self.calculate_inherited_coverage_edges(*n, &all_cov_components, &all_dom_gs);
        }

        Ok(())
    }

    fn calculate_inherited_coverage_edges(
        &mut self,
        n: NodeID,
        all_cov_components: &[Component],
        all_dom_gs: &[Arc<dyn GraphStorage>],
    ) -> FxHashSet<NodeID> {
        let mut covered_token = FxHashSet::default();
        for c in all_cov_components.iter() {
            if let Some(gs) = self.get_graphstorage_as_ref(c) {
                covered_token.extend(gs.find_connected(n, 1, std::ops::Bound::Included(1)));
            }
        }

        if covered_token.is_empty() {
            if self
                .node_annos
                .get_value_for_item(&n, &self.get_token_key())
                .is_some()
            {
                covered_token.insert(n);
            } else {
                // recursivly get the covered token from all children connected by a dominance relation
                for dom_gs in all_dom_gs {
                    for out in dom_gs.get_outgoing_edges(n) {
                        covered_token.extend(self.calculate_inherited_coverage_edges(
                            out,
                            all_cov_components,
                            all_dom_gs,
                        ));
                    }
                }
            }
        }

        if let Ok(gs_cov) = self.get_or_create_writable(&Component {
            ctype: ComponentType::Coverage,
            name: "inherited-coverage".to_owned(),
            layer: ANNIS_NS.to_owned(),
        }) {
            for t in covered_token.iter() {
                gs_cov.add_edge(Edge {
                    source: n,
                    target: *t,
                });
            }
        }

        covered_token
    }

    fn calculate_token_alignment(
        &mut self,
        n: NodeID,
        ctype: ComponentType,
        gs_order: &dyn GraphStorage,
        all_cov_gs: &[Arc<dyn GraphStorage>],
        all_dom_gs: &[Arc<dyn GraphStorage>],
    ) -> Option<NodeID> {
        let alignment_component = Component {
            ctype: ctype.clone(),
            name: "".to_owned(),
            layer: ANNIS_NS.to_owned(),
        };

        // if this is a token, return the token itself
        if self
            .node_annos
            .get_value_for_item(&n, &self.get_token_key())
            .is_some()
        {
            // also check if this is an actually token and not only a segmentation
            let mut is_token = true;
            for gs_coverage in all_cov_gs.iter() {
                if gs_coverage.get_outgoing_edges(n).next().is_some() {
                    is_token = false;
                    break;
                }
            }
            if is_token {
                return Some(n);
            }
        }

        // if the node already has a left/right token, just return this value
        let existing = self
            .get_graphstorage_as_ref(&alignment_component)?
            .get_outgoing_edges(n)
            .next();
        if let Some(existing) = existing {
            return Some(existing);
        }

        // recursively get all candidate token by iterating over text-coverage edges
        let mut candidates = FxHashSet::default();

        for gs_for_component in all_dom_gs.iter().chain(all_cov_gs.iter()) {
            for target in gs_for_component.get_outgoing_edges(n) {
                let candidate_for_target = self.calculate_token_alignment(
                    target,
                    ctype.clone(),
                    gs_order,
                    all_cov_gs,
                    all_dom_gs,
                )?;
                candidates.insert(candidate_for_target);
            }
        }

        // order the candidate token by their position in the order chain
        let mut candidates = Vec::from_iter(candidates.into_iter());
        candidates.sort_unstable_by(move |a, b| {
            if a == b {
                return std::cmp::Ordering::Equal;
            }
            if gs_order.is_connected(*a, *b, 1, std::ops::Bound::Unbounded) {
                return std::cmp::Ordering::Less;
            } else if gs_order.is_connected(*b, *a, 1, std::ops::Bound::Unbounded) {
                return std::cmp::Ordering::Greater;
            }
            std::cmp::Ordering::Equal
        });

        // add edge to left/right most candidate token
        let t = if ctype == ComponentType::RightToken {
            candidates.last()
        } else {
            candidates.first()
        };
        if let Some(t) = t {
            let gs = self.get_or_create_writable(&alignment_component).ok()?;
            let e = Edge {
                source: n,
                target: *t,
            };
            gs.add_edge(e);

            return Some(*t);
        } else {
            return None;
        }
    }

    /// Apply a sequence of updates (`u` parameter) to this graph.
    /// If the graph has a location on the disk, the changes are persisted.
    fn apply_update(&mut self, u: &mut GraphUpdate) -> Result<()> {
        trace!("applying updates");
        // Always mark the update state as consistent, even if caller forgot this.
        if !u.is_consistent() {
            u.finish();
        }

        // we have to make sure that the corpus is fully loaded (with all components) before we can apply the update.
        self.ensure_loaded_all()?;

        let result = self.apply_update_in_memory(u);

        trace!("memory updates completed");

        if let Some(location) = self.location.clone() {
            trace!("output location for persisting updates is {:?}", location);
            if result.is_ok() {
                let current_path = location.join("current");
                // make sure the output path exits
                std::fs::create_dir_all(&current_path)?;

                // if successfull write log
                let log_path = current_path.join("update_log.bin");

                trace!("writing WAL update log to {:?}", &log_path);
                let f_log = std::fs::File::create(log_path)?;
                let mut buf_writer = std::io::BufWriter::new(f_log);
                bincode::serialize_into(&mut buf_writer, &u)?;

                trace!("finished writing WAL update log");
            } else {
                trace!("error occured while applying updates: {:?}", &result);
                // load corpus from disk again
                self.load_from(&location, true)?;
                return result;
            }
        }

        Ok(())
    }

    /// A function to persist the changes of a write-ahead-log update on the disk. Should be run in a background thread.
    fn background_sync_wal_updates(&self) -> Result<()> {
        // TODO: friendly abort any currently running thread

        if let Some(ref location) = self.location {
            // Acquire lock, so that only one thread can write background data at the same time
            let _lock = self.background_persistance.lock().unwrap();

            // Move the old corpus to the backup sub-folder. When the corpus is loaded again and there is backup folder
            // the backup will be used instead of the original possible corrupted files.
            // The current version is only the real one if no backup folder exists. If there is a backup folder
            // there is nothing to do since the backup already contains the last consistent version.
            // A sub-folder is used to ensure that all directories are on the same file system and moving (instead of copying)
            // is possible.
            if !location.join("backup").exists() {
                std::fs::rename(
                    location.join("current"),
                    location.join(location.join("backup")),
                )?;
            }

            // Save the complete corpus without the write log to the target location
            self.internal_save(&location.join("current"))?;

            // remove the backup folder (since the new folder was completly written)
            std::fs::remove_dir_all(location.join("backup"))?;
        }

        Ok(())
    }

    fn component_path(&self, c: &Component) -> Option<PathBuf> {
        match self.location {
            Some(ref loc) => {
                let mut p = PathBuf::from(loc);
                // don't use the backup-folder per default
                p.push("current");
                p.push(component_to_relative_path(c));
                Some(p)
            }
            None => None,
        }
    }

    fn insert_or_copy_writeable(&mut self, c: &Component) -> Result<()> {
        self.reset_cached_size();

        // move the old entry into the ownership of this function
        let entry = self.components.remove(c);
        // component exists?
        if entry.is_some() {
            let gs_opt = entry.unwrap();

            let mut loaded_comp: Arc<dyn GraphStorage> = if gs_opt.is_none() {
                load_component_from_disk(self.component_path(c))?
            } else {
                gs_opt.unwrap()
            };

            // copy to writable implementation if needed
            let is_writable = {
                Arc::get_mut(&mut loaded_comp)
                    .ok_or_else(|| format!("Could not get mutable reference for component {}", c))?
                    .as_writeable()
                    .is_some()
            };

            let loaded_comp = if is_writable {
                loaded_comp
            } else {
                let mut gs_copy: AdjacencyListStorage = registry::create_writeable();
                gs_copy.copy(&self, loaded_comp.as_ref());
                Arc::from(gs_copy)
            };

            // (re-)insert the component into map again
            self.components.insert(c.clone(), Some(loaded_comp));
        }
        Ok(())
    }

    fn calculate_component_statistics(&mut self, c: &Component) -> Result<()> {
        self.reset_cached_size();

        let mut result: Result<()> = Ok(());
        let mut entry = self
            .components
            .remove(c)
            .ok_or_else(|| format!("Component {} is missing", c.clone()))?;
        if let Some(ref mut gs) = entry {
            if let Some(gs_mut) = Arc::get_mut(gs) {
                // Since immutable graph storages can't change, only writable graph storage statistics need to be re-calculated
                if let Some(writeable_gs) = gs_mut.as_writeable() {
                    writeable_gs.calculate_statistics();
                }
            } else {
                result = Err(format!("Component {} is currently used", c.clone()).into());
            }
        }
        // re-insert component entry
        self.components.insert(c.clone(), entry);
        result
    }

    fn get_or_create_writable(&mut self, c: &Component) -> Result<&mut dyn WriteableGraphStorage> {
        self.reset_cached_size();

        if self.components.contains_key(c) {
            // make sure the component is actually writable and loaded
            self.insert_or_copy_writeable(c)?;
        } else {
            let w = registry::create_writeable();

            self.components.insert(c.clone(), Some(Arc::from(w)));
        }

        // get and return the reference to the entry
        let entry: &mut Arc<dyn GraphStorage> = self
            .components
            .get_mut(c)
            .ok_or_else(|| format!("Could not get mutable reference for component {}", c))?
            .as_mut()
            .ok_or_else(|| {
                format!(
                    "Could not get mutable reference to optional value for component {}",
                    c
                )
            })?;
        let gs_mut_ref: &mut dyn GraphStorage = Arc::get_mut(entry)
            .ok_or_else(|| format!("Could not get mutable reference for component {}", c))?;
        Ok(gs_mut_ref.as_writeable().ok_or("Invalid type")?)
    }

    fn is_loaded(&self, c: &Component) -> bool {
        let entry: Option<&Option<Arc<dyn GraphStorage>>> = self.components.get(c);
        if let Some(gs_opt) = entry {
            if gs_opt.is_some() {
                return true;
            }
        }
        false
    }

    fn ensure_loaded_all(&mut self) -> Result<()> {
        let mut components_to_load: Vec<Component> = Vec::with_capacity(self.components.len());

        // colllect all missing components
        for (c, gs) in &self.components {
            if gs.is_none() {
                components_to_load.push(c.clone());
            }
        }

        self.reset_cached_size();

        // load missing components in parallel
        let loaded_components: Vec<(Component, Result<Arc<dyn GraphStorage>>)> = components_to_load
            .into_par_iter()
            .map(|c| {
                info!("Loading component {} from disk", c);
                let cpath = self.component_path(&c);
                let loaded_component = load_component_from_disk(cpath);
                (c, loaded_component)
            })
            .collect();

        // insert all the loaded components
        for (c, gs) in loaded_components {
            let gs = gs?;
            self.components.insert(c, Some(gs));
        }
        Ok(())
    }

    fn ensure_loaded(&mut self, c: &Component) -> Result<()> {
        // get and return the reference to the entry if loaded
        let entry: Option<Option<Arc<dyn GraphStorage>>> = self.components.remove(c);
        if let Some(gs_opt) = entry {
            let loaded: Arc<dyn GraphStorage> = if gs_opt.is_none() {
                self.reset_cached_size();
                info!("Loading component {} from disk", c);
                load_component_from_disk(self.component_path(c))?
            } else {
                gs_opt.unwrap()
            };

            self.components.insert(c.clone(), Some(loaded));
        }
        Ok(())
    }

    fn optimize_impl(&mut self, c: &Component) {
        if let Some(gs) = self.get_graphstorage(c) {
            if let Some(stats) = gs.get_statistics() {
                let opt_info = registry::get_optimal_impl_heuristic(self, stats);

                // convert if necessary
                if opt_info.id != gs.serialization_id() {
                    let mut new_gs = registry::create_from_info(&opt_info);
                    let converted = if let Some(new_gs_mut) = Arc::get_mut(&mut new_gs) {
                        new_gs_mut.copy(self, gs.as_ref());
                        true
                    } else {
                        false
                    };
                    if converted {
                        self.reset_cached_size();
                        // insert into components map
                        info!(
                            "Converted component {} to implementation {}",
                            c, opt_info.id,
                        );
                        self.components.insert(c.clone(), Some(new_gs.clone()));
                    }
                }
            }
        }
    }

    fn get_node_id_from_name(&self, node_name: &str) -> Option<NodeID> {
        let mut all_nodes_with_anno = self.node_annos.exact_anno_search(
            Some(ANNIS_NS.to_owned()),
            NODE_NAME.to_owned(),
            Some(node_name.to_owned()).into(),
        );
        if let Some(m) = all_nodes_with_anno.next() {
            return Some(m.node);
        }
        None
    }

    /// Get a read-only graph storage reference for the given component `c`.
    pub fn get_graphstorage(&self, c: &Component) -> Option<Arc<dyn GraphStorage>> {
        // get and return the reference to the entry if loaded
        let entry: Option<&Option<Arc<dyn GraphStorage>>> = self.components.get(c);
        if let Some(gs_opt) = entry {
            if let Some(ref impl_type) = *gs_opt {
                return Some(impl_type.clone());
            }
        }
        None
    }

    fn get_graphstorage_as_ref<'a>(&'a self, c: &Component) -> Option<&'a dyn GraphStorage> {
        // get and return the reference to the entry if loaded
        let entry: Option<&Option<Arc<dyn GraphStorage>>> = self.components.get(c);
        if let Some(gs_opt) = entry {
            if let Some(ref impl_type) = *gs_opt {
                return Some(impl_type.as_ref());
            }
        }
        None
    }

    /// Returns all components of the graph given an optional type (`ctype`) and `name`.
    /// This allows to filter which components to recieve.
    /// If you want to retrieve all components, use `None` as value for both arguments.
    pub fn get_all_components(
        &self,
        ctype: Option<ComponentType>,
        name: Option<&str>,
    ) -> Vec<Component> {
        if let (Some(ctype), Some(name)) = (&ctype, name) {
            // lookup component from sorted map
            let mut result: Vec<Component> = Vec::new();
            let ckey = Component {
                ctype: ctype.clone(),
                name: String::from(name),
                layer: String::default(),
            };

            for (c, _) in self.components.range(ckey..) {
                if c.name != name || c.ctype != *ctype {
                    break;
                }
                result.push(c.clone());
            }
            return result;
        } else if let Some(ctype) = &ctype {
            // lookup component from sorted map
            let mut result: Vec<Component> = Vec::new();
            let ckey = Component {
                ctype: ctype.clone(),
                name: String::default(),
                layer: String::default(),
            };

            for (c, _) in self.components.range(ckey..) {
                if c.ctype != *ctype {
                    break;
                }
                result.push(c.clone());
            }
            return result;
        } else {
            // filter all entries
            let filtered_components =
                self.components
                    .keys()
                    .cloned()
                    .filter(move |c: &Component| {
                        if let Some(ctype) = ctype.clone() {
                            if ctype != c.ctype {
                                return false;
                            }
                        }
                        if let Some(name) = name {
                            if name != c.name {
                                return false;
                            }
                        }
                        true
                    });
            return filtered_components.collect();
        }
    }

    fn get_token_key(&self) -> AnnoKey {
        AnnoKey {
            ns: ANNIS_NS.to_owned(),
            name: TOK.to_owned(),
        }
    }

    fn get_node_name_key(&self) -> AnnoKey {
        AnnoKey {
            ns: ANNIS_NS.to_owned(),
            name: NODE_NAME.to_owned(),
        }
    }

    /// Return the annotation key which is used for the special `annis::node_type` annotation which every node must have to mark its existance.
    pub fn get_node_type_key(&self) -> AnnoKey {
        AnnoKey {
            ns: ANNIS_NS.to_owned(),
            name: NODE_TYPE.to_owned(),
        }
    }

    pub fn size_of_cached(&self, ops: &mut MallocSizeOfOps) -> usize {
        let mut lock = self.cached_size.lock().unwrap();
        let cached_size: &mut Option<usize> = &mut *lock;
        if let Some(cached) = cached_size {
            return *cached;
        }
        let calculated_size = self.size_of(ops);
        *cached_size = Some(calculated_size);
        calculated_size
    }

    fn reset_cached_size(&self) {
        let mut lock = self.cached_size.lock().unwrap();
        let cached_size: &mut Option<usize> = &mut *lock;
        *cached_size = None;
    }
}

#[cfg(test)]
mod tests {
    use super::*;
    use crate::annis::types::{AnnoKey, Annotation, ComponentType, Edge};

    #[test]
    fn create_writeable_gs() {
        let mut db = Graph::new();

        let anno_key = AnnoKey {
            ns: "test".to_owned(),
            name: "edge_anno".to_owned(),
        };
        let anno_val = "testValue".to_owned();

        let gs: &mut dyn WriteableGraphStorage = db
            .get_or_create_writable(&Component {
                ctype: ComponentType::Pointing,
                layer: String::from("test"),
                name: String::from("dep"),
            })
            .unwrap();

        gs.add_edge(Edge {
            source: 0,
            target: 1,
        });

        gs.add_edge_annotation(
            Edge {
                source: 0,
                target: 1,
            },
            Annotation {
                key: anno_key,
                val: anno_val,
            },
        );
    }
}<|MERGE_RESOLUTION|>--- conflicted
+++ resolved
@@ -122,87 +122,7 @@
     }
 }
 
-<<<<<<< HEAD
 pub use annostorage::AnnotationStorage;
-=======
-/// Access annotations for nodes or edges.
-pub trait AnnotationStorage<T> {
-    /// Get all annotations for an `item` (node or edge).
-    fn get_annotations_for_item(&self, item: &T) -> Vec<Annotation>;
-
-    /// Return the total number of annotations contained in this `AnnotationStorage`.
-    fn number_of_annotations(&self) -> usize;
-
-    /// Return the number of annotations contained in this `AnnotationStorage` filtered by `name` and optional namespace (`ns`).
-    fn number_of_annotations_by_name(&self, ns: Option<String>, name: String) -> usize;
-
-    /// Returns an iterator for all items that exactly match the given annotation constraints.
-    /// The annotation `name` must be given as argument, the other arguments are optional.
-    ///
-    /// - `namespace`- If given, only annotations having this namespace are returned.
-    /// - `name`  - Only annotations with this name are returned.
-    /// - `value` - If given, only annotation having exactly the given value are returned.
-    ///
-    /// The result is an iterator over matches.
-    /// A match contains the node ID and the qualifed name of the matched annotation
-    /// (e.g. there can be multiple annotations with the same name if the namespace is different).
-    fn exact_anno_search<'a>(
-        &'a self,
-        namespace: Option<String>,
-        name: String,
-        value: ValueSearch<String>,
-    ) -> Box<dyn Iterator<Item = Match> + 'a>;
-
-    /// Returns an iterator for all items where the value matches the regular expression.
-    /// The annotation `name` and the `pattern` for the value must be given as argument, the  
-    /// `namespace` argument is optional and can be used as additional constraint.
-    ///
-    /// - `namespace`- If given, only annotations having this namespace are returned.
-    /// - `name`  - Only annotations with this name are returned.
-    /// - `pattern` - If given, only annotation having a value that mattches this pattern are returned.
-    /// - `negated` - If true, find all annotations that do not match the value
-    ///
-    /// The result is an iterator over matches.
-    /// A match contains the node ID and the qualifed name of the matched annotation
-    /// (e.g. there can be multiple annotations with the same name if the namespace is different).
-    fn regex_anno_search<'a>(
-        &'a self,
-        namespace: Option<String>,
-        name: String,
-        pattern: &str,
-        negated: bool,
-    ) -> Box<dyn Iterator<Item = Match> + 'a>;
-
-    /// Estimate the number of results for an [annotation exact search](#tymethod.exact_anno_search) for a given an inclusive value range.
-    ///
-    /// - `ns` - If given, only annotations having this namespace are considered.
-    /// - `name`  - Only annotations with this name are considered.
-    /// - `lower_val`- Inclusive lower bound for the annotation value.
-    /// - `upper_val`- Inclusive upper bound for the annotation value.
-    fn guess_max_count(
-        &self,
-        ns: Option<String>,
-        name: String,
-        lower_val: &str,
-        upper_val: &str,
-    ) -> usize;
-
-    /// Estimate the number of results for an [annotation regular expression search](#tymethod.regex_anno_search)
-    /// for a given pattern.
-    ///
-    /// - `ns` - If given, only annotations having this namespace are considered.
-    /// - `name`  - Only annotations with this name are considered.
-    /// - `pattern`- The regular expression pattern.
-    fn guess_max_count_regex(&self, ns: Option<String>, name: String, pattern: &str) -> usize;
-
-    /// Return a list of all existing values for a given annotation `key`.
-    /// If the `most_frequent_first`parameter is true, the results are sorted by their frequency.
-    fn get_all_values(&self, key: &AnnoKey, most_frequent_first: bool) -> Vec<&str>;
-
-    /// Get all the annotation keys which are part of this annotation storage
-    fn annotation_keys(&self) -> Vec<AnnoKey>;
-}
->>>>>>> 18d870aa
 
 /// A representation of a graph including node annotations and edges.
 /// Edges are partioned into components and each component is implemented by specialized graph storage implementation.

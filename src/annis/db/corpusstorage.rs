use crate::annis::db;
use crate::annis::db::aql;
use crate::annis::db::aql::operators;
use crate::annis::db::aql::operators::RangeSpec;
use crate::annis::db::exec::nodesearch::NodeSearchSpec;
use crate::annis::db::graphstorage::GraphStatistic;
use crate::annis::db::plan::ExecutionPlan;
use crate::annis::db::query;
use crate::annis::db::query::conjunction::Conjunction;
use crate::annis::db::query::disjunction::Disjunction;
use crate::annis::db::relannis;
use crate::annis::db::sort_matches::CollationType;
use crate::annis::db::token_helper;
use crate::annis::db::token_helper::TokenHelper;
use crate::annis::db::{AnnotationStorage, Graph, Match, ValueSearch, ANNIS_NS, NODE_TYPE};
use crate::annis::errors::*;
use crate::annis::types::AnnoKey;
use crate::annis::types::{
    Annotation, Component, ComponentType, CountExtra, Edge, FrequencyTable, NodeID,
    QueryAttributeDescription,
};
use crate::annis::util;
use crate::annis::util::memory_estimation;
use crate::annis::util::quicksort;
use crate::malloc_size_of::{MallocSizeOf, MallocSizeOfOps};
use crate::update::GraphUpdate;
use fs2::FileExt;
use linked_hash_map::LinkedHashMap;
use percent_encoding::{utf8_percent_encode, PATH_SEGMENT_ENCODE_SET, SIMPLE_ENCODE_SET};
use std;
use std::borrow::Cow;
use std::collections::{BTreeSet, HashSet};
use std::fmt;
use std::fs::File;
use std::fs::OpenOptions;
use std::iter::FromIterator;
use std::path::{Path, PathBuf};
use std::str::FromStr;
use std::sync::{Arc, Condvar, Mutex, RwLock, RwLockReadGuard, RwLockWriteGuard};
use std::thread;

use rustc_hash::FxHashMap;

use rand;
use rand::seq::SliceRandom;
use std::ffi::CString;
use sys_info;

#[cfg(test)]
mod tests;

enum CacheEntry {
    Loaded(Graph),
    NotLoaded,
}

/// Indicates if the corpus is partially or fully loaded into the main memory cache.
#[derive(Debug, Ord, Eq, PartialOrd, PartialEq)]
pub enum LoadStatus {
    /// Corpus is not loaded into main memory at all.
    NotLoaded,
    /// Corpus is partially loaded and is estimated to use the given amount of main memory in bytes.
    /// Partially means that the node annotations are and optionally some graph storages are loaded.
    PartiallyLoaded(usize),
    /// Corpus is fully loaded (node annotation information and all graph storages) and is estimated to use the given amount of main memory in bytes.
    FullyLoaded(usize),
}

/// Information about a single graph storage of the corpus.
pub struct GraphStorageInfo {
    /// The component this graph storage belongs to.
    pub component: Component,
    /// Indicates if the graph storage is loaded or not.
    pub load_status: LoadStatus,
    /// Number of edge annotations in this graph storage.
    pub number_of_annotations: usize,
    /// Name of the implementation
    pub implementation: String,
    /// Graph statistics
    pub statistics: Option<GraphStatistic>,
}

impl fmt::Display for GraphStorageInfo {
    fn fmt(&self, f: &mut fmt::Formatter) -> fmt::Result {
        writeln!(
            f,
            "Component {}: {} annnotations",
            self.component, self.number_of_annotations
        )?;
        if let Some(stats) = &self.statistics {
            writeln!(f, "Stats: {}", stats)?;
        }
        writeln!(f, "Implementation: {}", self.implementation)?;
        match self.load_status {
            LoadStatus::NotLoaded => writeln!(f, "Not Loaded")?,
            LoadStatus::PartiallyLoaded(memory_size) => {
                writeln!(f, "Status: {:?}", "partially loaded")?;
                writeln!(
                    f,
                    "Memory: {:.2} MB",
                    memory_size as f64 / f64::from(1024 * 1024)
                )?;
            }
            LoadStatus::FullyLoaded(memory_size) => {
                writeln!(f, "Status: {:?}", "fully loaded")?;
                writeln!(
                    f,
                    "Memory: {:.2} MB",
                    memory_size as f64 / f64::from(1024 * 1024)
                )?;
            }
        };
        Ok(())
    }
}

/// Information about a corpus that is part of the corpus storage.
pub struct CorpusInfo {
    /// Name of the corpus.
    pub name: String,
    /// Indicates if the corpus is partially or fully loaded.
    pub load_status: LoadStatus,
    /// A list of descriptions for the graph storages of this corpus.
    pub graphstorages: Vec<GraphStorageInfo>,
}

impl fmt::Display for CorpusInfo {
    fn fmt(&self, f: &mut fmt::Formatter) -> fmt::Result {
        match self.load_status {
            LoadStatus::NotLoaded => writeln!(f, "Not Loaded")?,
            LoadStatus::PartiallyLoaded(memory_size) => {
                writeln!(f, "Status: {:?}", "partially loaded")?;
                writeln!(
                    f,
                    "Total memory: {:.2} MB",
                    memory_size as f64 / f64::from(1024 * 1024)
                )?;
            }
            LoadStatus::FullyLoaded(memory_size) => {
                writeln!(f, "Status: {:?}", "fully loaded")?;
                writeln!(
                    f,
                    "Total memory: {:.2} MB",
                    memory_size as f64 / f64::from(1024 * 1024)
                )?;
            }
        };
        if !self.graphstorages.is_empty() {
            writeln!(f, "------------")?;
            for gs in &self.graphstorages {
                write!(f, "{}", gs)?;
                writeln!(f, "------------")?;
            }
        }
        Ok(())
    }
}

/// Defines the order of results of a `find` query.
#[derive(Debug, PartialEq, Clone, Copy)]
#[repr(C)]
pub enum ResultOrder {
    /// Order results by their document name and the the text position of the match.
    Normal,
    /// Inverted the order of `Normal`.
    Inverted,
    /// A random ordering which is **not stable**. Each new query will result in a different order.
    Randomized,
    /// Results are not ordered at all, but also not actively randomized
    /// Each new query *might* result in a different order.
    NotSorted,
}

struct PreparationResult<'a> {
    query: Disjunction<'a>,
    db_entry: Arc<RwLock<CacheEntry>>,
}

/// Definition of a single attribute of a frequency query.
#[derive(Debug)]
pub struct FrequencyDefEntry {
    /// The namespace of the annotation from which the attribute value is generated.
    pub ns: Option<String>,
    /// The name of the annotation from which the attribute value is generated.
    pub name: String,
    /// The name of the query node from which the attribute value is generated.
    pub node_ref: String,
}

impl FromStr for FrequencyDefEntry {
    type Err = Error;
    fn from_str(s: &str) -> std::result::Result<FrequencyDefEntry, Self::Err> {
        let splitted: Vec<&str> = s.splitn(2, ':').collect();
        if splitted.len() != 2 {
            return Err(
                "Frequency definition must consists of two parts: \
                 the referenced node and the annotation name or \"tok\" separated by \":\""
                    .into(),
            );
        }
        let node_ref = splitted[0];
        let anno_key = util::split_qname(splitted[1]);

        Ok(FrequencyDefEntry {
            ns: anno_key.0.and_then(|ns| Some(String::from(ns))),
            name: String::from(anno_key.1),
            node_ref: String::from(node_ref),
        })
    }
}

/// An enum over all supported query languages of graphANNIS.
///
/// Currently, only the ANNIS Query Language (AQL) and its variants are supported, but this enum allows us to add a support for older query language versions
/// or completely new query languages.
#[repr(C)]
#[derive(Clone, Copy)]
pub enum QueryLanguage {
    AQL,
    /// Emulates the (sometimes problematic) behavior of AQL used in ANNIS 3
    AQLQuirksV3,
}

/// An enum of all supported input formats of graphANNIS.
#[repr(C)]
#[derive(Clone, Copy)]
pub enum ImportFormat {
    /// Legacy [relANNIS import file format](http://korpling.github.io/ANNIS/4.0/developer-guide/annisimportformat.html)
    RelANNIS,
}

/// Different strategies how it is decided when corpora need to be removed from the cache.
pub enum CacheStrategy {
    /// Fixed maximum size of the cache in bytes.
    /// Before and after a new entry is loaded, the cache is cleared to have at maximum this given size.
    /// The loaded entry is always added to the cache, even if the single corpus is larger than the maximum size.
    FixedMaxMemory(usize),
    /// Maximum percent of the current free space/memory available.
    /// E.g. if the percent is 25 and there is 4,5 GB of free memory not used by the cache itself, the cache will use at most 1,125 GB memory.
    /// Cache size is checked before and after a corpus is loaded.
    /// The loaded entry is always added to the cache, even if the single corpus is larger than the maximum size.
    PercentOfFreeMemory(f64),
}

define_encode_set! {
     /// This encode set is used encoding the Salt identifiers in the output of the `find(...)` function.
     pub SALT_URI_ENCODE_SET = [SIMPLE_ENCODE_SET] | {' ', ':', '%'}
}

/// A thread-safe API for managing corpora stored in a common location on the file system.
///
/// Multiple corpora can be part of a corpus storage and they are identified by their unique name.
/// Corpora are loaded from disk into main memory on demand:
/// An internal main memory cache is used to avoid re-loading a recently queried corpus from disk again.
pub struct CorpusStorage {
    db_dir: PathBuf,
    lock_file: File,
    cache_strategy: CacheStrategy,
    corpus_cache: RwLock<LinkedHashMap<String, Arc<RwLock<CacheEntry>>>>,
    query_config: query::Config,
    active_background_workers: Arc<(Mutex<usize>, Condvar)>,
}

fn init_locale() {
    // use collation as defined by the environment variables (LANGUAGE, LC_*, etc.)
    unsafe {
        let locale = CString::new("").unwrap_or_default();
        libc::setlocale(libc::LC_COLLATE, locale.as_ptr());
    }
}

fn add_subgraph_precedence(
    query: &mut Disjunction,
    ctx: usize,
    m: &NodeSearchSpec,
    left: bool,
) -> Result<()> {
    // nodes overlapping tokens left/right of match (using reflexive overlap to include the token itself):
    // node _o_ tok .0,ctx m
    // m .0,ctx tok _o_ node
    {
        let mut q = Conjunction::new();

        let node_idx = q.add_node(NodeSearchSpec::AnyNode, None);
        let tok_idx = q.add_node(NodeSearchSpec::AnyToken, None);
        let m_idx = q.add_node(m.clone(), None);
        q.add_operator(
            Box::new(operators::OverlapSpec { reflexive: true }),
            &node_idx,
            &tok_idx,
            true,
        )?;
        q.add_operator(
            Box::new(operators::PrecedenceSpec {
                segmentation: None,
                dist: RangeSpec::Bound {
                    min_dist: 0,
                    max_dist: ctx,
                },
            }),
            if left { &tok_idx } else { &m_idx },
            if left { &m_idx } else { &tok_idx },
            true,
        )?;
        query.alternatives.push(q);
    }

    Ok(())
}

fn add_subgraph_precedence_with_segmentation(
    query: &mut Disjunction,
    ctx: usize,
    segmentation: &str,
    m: &NodeSearchSpec,
    left: bool,
) -> Result<()> {
    // nodes overlapping the ones directly left/right of match (using reflexive overlap):
    // target _o_ node .seg,0,ctx m_node _o_ m
    // m _o_ m_node .0.ctx node  _o_ target
    {
        let mut q = Conjunction::new();
        // Since only the first node is included in the result, make sure the target node is the first node of th query
        let target_idx = q.add_node(NodeSearchSpec::AnyNode, None);
        let node_idx = q.add_node(NodeSearchSpec::AnyNode, None);
        let m_node_idx = q.add_node(NodeSearchSpec::AnyNode, None);
        let m_idx = q.add_node(m.clone(), None);

        q.add_operator(
            Box::new(operators::OverlapSpec { reflexive: true }),
            &m_node_idx,
            &m_idx,
            false,
        )?;

        q.add_operator(
            Box::new(operators::OverlapSpec { reflexive: true }),
            &target_idx,
            &node_idx,
            false,
        )?;

        q.add_operator(
            Box::new(operators::PrecedenceSpec {
                segmentation: Some(segmentation.to_string()),
                dist: RangeSpec::Bound {
                    min_dist: 0,
                    max_dist: ctx,
                },
            }),
            if left { &node_idx } else { &m_node_idx },
            if left { &m_node_idx } else { &node_idx },
            false,
        )?;
        query.alternatives.push(q);
    }

    Ok(())
}

impl CorpusStorage {
    /// Create a new instance with a maximum size for the internal corpus cache.
    ///
    /// - `db_dir` - The path on the filesystem where the corpus storage content is located. Must be an existing directory.
    /// - `cache_strategy`: A strategy for clearing the cache.
    /// - `use_parallel_joins` - If `true` parallel joins are used by the system, using all available cores.
    pub fn with_cache_strategy(
        db_dir: &Path,
        cache_strategy: CacheStrategy,
        use_parallel_joins: bool,
    ) -> Result<CorpusStorage> {
        init_locale();

        let query_config = query::Config { use_parallel_joins };

        #[allow(clippy::mutex_atomic)]
        let active_background_workers = Arc::new((Mutex::new(0), Condvar::new()));
        let cs = CorpusStorage {
            db_dir: PathBuf::from(db_dir),
            lock_file: create_lockfile_for_directory(db_dir)?,
            cache_strategy,
            corpus_cache: RwLock::new(LinkedHashMap::new()),
            query_config,
            active_background_workers,
        };

        Ok(cs)
    }

    /// Create a new instance with a an automatic determined size of the internal corpus cache.
    ///
    /// Currently, set the maximum cache size to 25% of the available/free memory at construction time.
    /// This behavior chan change in the future.
    ///
    /// - `db_dir` - The path on the filesystem where the corpus storage content is located. Must be an existing directory.
    /// - `use_parallel_joins` - If `true` parallel joins are used by the system, using all available cores.
    pub fn with_auto_cache_size(db_dir: &Path, use_parallel_joins: bool) -> Result<CorpusStorage> {
        init_locale();

        let query_config = query::Config { use_parallel_joins };

        // get the amount of available memory, use a quarter of it per default
        let cache_strategy: CacheStrategy = CacheStrategy::PercentOfFreeMemory(25.0);

        #[allow(clippy::mutex_atomic)]
        let active_background_workers = Arc::new((Mutex::new(0), Condvar::new()));

        let cs = CorpusStorage {
            db_dir: PathBuf::from(db_dir),
            lock_file: create_lockfile_for_directory(db_dir)?,
            cache_strategy,
            corpus_cache: RwLock::new(LinkedHashMap::new()),
            query_config,
            active_background_workers,
        };

        Ok(cs)
    }

    /// List  all available corpora in the corpus storage.
    pub fn list(&self) -> Result<Vec<CorpusInfo>> {
        let names: Vec<String> = self.list_from_disk().unwrap_or_default();
        let mut result: Vec<CorpusInfo> = vec![];

        let mut mem_ops =
            MallocSizeOfOps::new(memory_estimation::platform::usable_size, None, None);

        for n in names {
            if let Ok(corpus_info) = self.create_corpus_info(&n, &mut mem_ops) {
                result.push(corpus_info);
            }
        }

        Ok(result)
    }

    fn list_from_disk(&self) -> Result<Vec<String>> {
        let mut corpora: Vec<String> = Vec::new();
        let directories = self.db_dir.read_dir().or_else(|e| {
            Err(Error::Generic {
                msg: format!(
                    "Listing directories from {} failed",
                    self.db_dir.to_string_lossy()
                ),
                cause: Some(Box::new(e)),
            })
        })?;
        for c_dir in directories {
            let c_dir = c_dir.or_else(|e| {
                Err(Error::Generic {
                    msg: format!(
                        "Could not get directory entry of folder {}",
                        self.db_dir.to_string_lossy()
                    ),
                    cause: Some(Box::new(e)),
                })
            })?;
            let ftype = c_dir.file_type().or_else(|e| {
                Err(Error::Generic {
                    msg: format!(
                        "Could not determine file type for {}",
                        c_dir.path().to_string_lossy()
                    ),
                    cause: Some(Box::new(e)),
                })
            })?;
            if ftype.is_dir() {
                let corpus_name = c_dir.file_name().to_string_lossy().to_string();
                corpora.push(corpus_name.clone());
            }
        }
        Ok(corpora)
    }

    fn create_corpus_info(
        &self,
        corpus_name: &str,
        mem_ops: &mut MallocSizeOfOps,
    ) -> Result<CorpusInfo> {
        let cache_entry = self.get_entry(corpus_name)?;
        let lock = cache_entry.read().unwrap();
        let corpus_info: CorpusInfo = match &*lock {
            CacheEntry::Loaded(ref db) => {
                // check if all components are loaded
                let heap_size = db.size_of(mem_ops);
                let mut load_status = LoadStatus::FullyLoaded(heap_size);

                let mut graphstorages = Vec::new();
                for c in db.get_all_components(None, None) {
                    if let Some(gs) = db.get_graphstorage_as_ref(&c) {
                        graphstorages.push(GraphStorageInfo {
                            component: c.clone(),
                            load_status: LoadStatus::FullyLoaded(gs.size_of(mem_ops)),
                            number_of_annotations: gs.get_anno_storage().number_of_annotations(),
                            implementation: gs.serialization_id().clone(),
                            statistics: gs.get_statistics().cloned(),
                        });
                    } else {
                        load_status = LoadStatus::PartiallyLoaded(heap_size);
                        graphstorages.push(GraphStorageInfo {
                            component: c.clone(),
                            load_status: LoadStatus::NotLoaded,
                            number_of_annotations: 0,
                            implementation: "".to_owned(),
                            statistics: None,
                        })
                    }
                }

                CorpusInfo {
                    name: corpus_name.to_owned(),
                    load_status,
                    graphstorages,
                }
            }
            &CacheEntry::NotLoaded => CorpusInfo {
                name: corpus_name.to_owned(),
                load_status: LoadStatus::NotLoaded,
                graphstorages: vec![],
            },
        };
        Ok(corpus_info)
    }

    /// Return detailled information about a specific corpus with a given name (`corpus_name`).
    pub fn info(&self, corpus_name: &str) -> Result<CorpusInfo> {
        let mut mem_ops =
            MallocSizeOfOps::new(memory_estimation::platform::usable_size, None, None);
        self.create_corpus_info(corpus_name, &mut mem_ops)
    }

    fn get_entry(&self, corpus_name: &str) -> Result<Arc<RwLock<CacheEntry>>> {
        let corpus_name = corpus_name.to_string();

        {
            // test with read-only access if corpus is contained in cache
            let cache_lock = self.corpus_cache.read().unwrap();
            let cache = &*cache_lock;
            if let Some(e) = cache.get(&corpus_name) {
                return Ok(e.clone());
            }
        }

        // if not yet available, change to write-lock and insert cache entry
        let mut cache_lock = self.corpus_cache.write().unwrap();
        let cache = &mut *cache_lock;

        let entry = cache
            .entry(corpus_name.clone())
            .or_insert_with(|| Arc::new(RwLock::new(CacheEntry::NotLoaded)));

        Ok(entry.clone())
    }

    fn load_entry_with_lock(
        &self,
        cache_lock: &mut RwLockWriteGuard<LinkedHashMap<String, Arc<RwLock<CacheEntry>>>>,
        corpus_name: &str,
        create_if_missing: bool,
    ) -> Result<Arc<RwLock<CacheEntry>>> {
        let cache = &mut *cache_lock;

        // if not loaded yet, get write-lock and load entry
        let escaped_corpus_name: Cow<str> =
            utf8_percent_encode(&corpus_name, PATH_SEGMENT_ENCODE_SET).into();
        let db_path: PathBuf = [self.db_dir.to_string_lossy().as_ref(), &escaped_corpus_name]
            .iter()
            .collect();

        let create_corpus = if db_path.is_dir() {
            false
        } else if create_if_missing {
            true
        } else {
            return Err(Error::NoSuchCorpus(corpus_name.to_string()));
        };

        // make sure the cache is not too large before adding the new corpus
        check_cache_size_and_remove_with_cache(cache, &self.cache_strategy, vec![]);

        let db = if create_corpus {
            // create the default graph storages that are assumed to exist in every corpus
            let mut db = Graph::with_default_graphstorages()?;

            // save corpus to the path where it should be stored
            db.persist_to(&db_path).or_else(|e| {
                Err(Error::Generic {
                    msg: format!("Could not create corpus with name {}", corpus_name),
                    cause: Some(Box::new(e)),
                })
            })?;
            db
        } else {
            let mut db = Graph::new();
            db.load_from(&db_path, false)?;
            db
        };

        let entry = Arc::new(RwLock::new(CacheEntry::Loaded(db)));
        // first remove entry, than add it: this ensures it is at the end of the linked hash map
        cache.remove(corpus_name);
        cache.insert(String::from(corpus_name), entry.clone());

        check_cache_size_and_remove_with_cache(cache, &self.cache_strategy, vec![corpus_name]);

        Ok(entry)
    }

    fn get_loaded_entry(
        &self,
        corpus_name: &str,
        create_if_missing: bool,
    ) -> Result<Arc<RwLock<CacheEntry>>> {
        let cache_entry = self.get_entry(corpus_name)?;

        // check if basics (node annotation, strings) of the database are loaded
        let loaded = {
            let lock = cache_entry.read().unwrap();
            match &*lock {
                CacheEntry::Loaded(_) => true,
                _ => false,
            }
        };

        if loaded {
            Ok(cache_entry)
        } else {
            let mut cache_lock = self.corpus_cache.write().unwrap();
            self.load_entry_with_lock(&mut cache_lock, corpus_name, create_if_missing)
        }
    }

    fn get_loaded_entry_with_components(
        &self,
        corpus_name: &str,
        components: Vec<Component>,
    ) -> Result<Arc<RwLock<CacheEntry>>> {
        let db_entry = self.get_loaded_entry(corpus_name, false)?;
        let missing_components = {
            let lock = db_entry.read().unwrap();
            let db = get_read_or_error(&lock)?;

            let mut missing: HashSet<Component> = HashSet::new();
            for c in components {
                if !db.is_loaded(&c) {
                    missing.insert(c);
                }
            }
            missing
        };
        if !missing_components.is_empty() {
            // load the needed components
            let mut lock = db_entry.write().unwrap();
            let db = get_write_or_error(&mut lock)?;
            for c in missing_components {
                db.ensure_loaded(&c)?;
            }
        };

        Ok(db_entry)
    }

    fn get_fully_loaded_entry(&self, corpus_name: &str) -> Result<Arc<RwLock<CacheEntry>>> {
        let db_entry = self.get_loaded_entry(corpus_name, false)?;
        let missing_components = {
            let lock = db_entry.read().unwrap();
            let db = get_read_or_error(&lock)?;

            let mut missing: HashSet<Component> = HashSet::new();
            for c in db.get_all_components(None, None) {
                if !db.is_loaded(&c) {
                    missing.insert(c);
                }
            }
            missing
        };
        if !missing_components.is_empty() {
            // load the needed components
            let mut lock = db_entry.write().unwrap();
            let db = get_write_or_error(&mut lock)?;
            for c in missing_components {
                db.ensure_loaded(&c)?;
            }
        };

        Ok(db_entry)
    }

    /// Import a corpus from an external location on the file system into this corpus storage.
    ///
    /// - `path` - The location on the file system where the corpus data is located.
    /// - `format` - The format in which this corpus data is stored.
    /// - `corpus_name` - Optionally override the name of the new corpus for file formats that already provide a corpus name.
    pub fn import_from_fs(
        &self,
        path: &Path,
        format: ImportFormat,
        corpus_name: Option<String>,
    ) -> Result<String> {
        let (orig_name, mut graph) = match format {
            ImportFormat::RelANNIS => relannis::load(path, |status| {
                info!("{}", status);
                // loading the file from relANNIS consumes memory, update the corpus cache regulary to allow it to adapat
                self.check_cache_size_and_remove(vec![]);
            })?,
        };

        let r = graph.ensure_loaded_all();
        if let Err(e) = r {
            error!(
                "Some error occured when attempting to load components from disk: {:?}",
                e
            );
        }

        let corpus_name = corpus_name.unwrap_or(orig_name);
        let escaped_corpus_name: Cow<str> =
            utf8_percent_encode(&corpus_name, PATH_SEGMENT_ENCODE_SET).into();

        let mut db_path = PathBuf::from(&self.db_dir);
        db_path.push(escaped_corpus_name.to_string());

        let mut cache_lock = self.corpus_cache.write().unwrap();
        let cache = &mut *cache_lock;

        // make sure the cache is not too large before adding the new corpus
        check_cache_size_and_remove_with_cache(cache, &self.cache_strategy, vec![]);

        // remove any possible old corpus
        let old_entry = cache.remove(&corpus_name);
        if old_entry.is_some() {
            if let Err(e) = std::fs::remove_dir_all(db_path.clone()) {
                error!("Error when removing existing files {}", e);
            }
        }

        if let Err(e) = std::fs::create_dir_all(&db_path) {
            error!(
                "Can't create directory {}: {:?}",
                db_path.to_string_lossy(),
                e
            );
        }

        // save to its location
        let save_result = graph.save_to(&db_path);
        if let Err(e) = save_result {
            error!(
                "Can't save corpus to {}: {:?}",
                db_path.to_string_lossy(),
                e
            );
        }

        // make it known to the cache
        cache.insert(
            corpus_name.clone(),
            Arc::new(RwLock::new(CacheEntry::Loaded(graph))),
        );
        check_cache_size_and_remove_with_cache(cache, &self.cache_strategy, vec![&corpus_name]);

        Ok(corpus_name)
    }

    /// Delete a corpus from this corpus storage.
    /// Returns `true` if the corpus was successfully deleted and `false` if no such corpus existed.
    pub fn delete(&self, corpus_name: &str) -> Result<bool> {
        let mut db_path = PathBuf::from(&self.db_dir);
        db_path.push(corpus_name);

        let mut cache_lock = self.corpus_cache.write().unwrap();

        let cache = &mut *cache_lock;

        // remove any possible old corpus
        if let Some(db_entry) = cache.remove(corpus_name) {
            // aquire exclusive lock for this cache entry because
            // other queries or background writer might still have access it and need to finish first
            let mut _lock = db_entry.write().unwrap();

            if db_path.is_dir() && db_path.exists() {
                std::fs::remove_dir_all(db_path.clone()).or_else(|e| {
                    Err(Error::Generic {
                        msg: "Error when removing existing files".to_string(),
                        cause: Some(Box::new(e)),
                    })
                })?
            }

            return Ok(true);
        } else {
            return Ok(false);
        }
    }

    /// Apply a sequence of updates (`update` parameter) to this graph for a corpus given by the `corpus_name` parameter.
    ///
    /// It is ensured that the update process is atomic and that the changes are persisted to disk if the result is `Ok`.
    pub fn apply_update(&self, corpus_name: &str, update: &mut GraphUpdate) -> Result<()> {
        let db_entry = self.get_loaded_entry(corpus_name, true).or_else(|e| {
            Err(Error::Generic {
                msg: format!("Could not get loaded entry for corpus {}", corpus_name),
                cause: Some(Box::new(e)),
            })
        })?;
        {
            let mut lock = db_entry.write().unwrap();
            let db: &mut Graph = get_write_or_error(&mut lock)?;

            db.apply_update(update)?;
        }
        // start background thread to persists the results

        let active_background_workers = self.active_background_workers.clone();
        {
            let &(ref lock, ref _cvar) = &*active_background_workers;
            let mut nr_active_background_workers = lock.lock().unwrap();
            *nr_active_background_workers += 1;
        }
        thread::spawn(move || {
            trace!("Starting background thread to sync WAL updates");
            let lock = db_entry.read().unwrap();
            if let Ok(db) = get_read_or_error(&lock) {
                let db: &Graph = db;
                if let Err(e) = db.background_sync_wal_updates() {
                    error!("Can't sync changes in background thread: {:?}", e);
                } else {
                    trace!("Finished background thread to sync WAL updates");
                }
            }
            let &(ref lock, ref cvar) = &*active_background_workers;
            let mut nr_active_background_workers = lock.lock().unwrap();
            *nr_active_background_workers -= 1;
            cvar.notify_all();
        });

        Ok(())
    }

    fn prepare_query<'a, F>(
        &self,
        corpus_name: &str,
        query: &'a str,
        query_language: QueryLanguage,
        additional_components_callback: F,
    ) -> Result<PreparationResult<'a>>
    where
        F: FnOnce(&Graph) -> Vec<Component>,
    {
        let db_entry = self.get_loaded_entry(corpus_name, false)?;

        // make sure the database is loaded with all necessary components
        let (q, missing_components) = {
            let lock = db_entry.read().unwrap();
            let db = get_read_or_error(&lock)?;

            let q = match query_language {
                QueryLanguage::AQL => aql::parse(query, false)?,
                QueryLanguage::AQLQuirksV3 => aql::parse(query, true)?,
            };

            let necessary_components = q.necessary_components(db);

            let mut missing: HashSet<Component> =
                HashSet::from_iter(necessary_components.iter().cloned());

            let additional_components = additional_components_callback(db);

            // make sure the additional components are loaded
            missing.extend(additional_components.into_iter());

            // remove all that are already loaded
            for c in &necessary_components {
                if db.get_graphstorage(c).is_some() {
                    missing.remove(c);
                }
            }
            let missing: Vec<Component> = missing.into_iter().collect();
            (q, missing)
        };

        if !missing_components.is_empty() {
            // load the needed components
            {
                let mut lock = db_entry.write().unwrap();
                let db = get_write_or_error(&mut lock)?;
                for c in missing_components {
                    db.ensure_loaded(&c)?;
                }
            }
            self.check_cache_size_and_remove(vec![corpus_name]);
        };

        Ok(PreparationResult { query: q, db_entry })
    }

    /// Preloads all annotation and graph storages from the disk into a main memory cache.
    pub fn preload(&self, corpus_name: &str) -> Result<()> {
        {
            let db_entry = self.get_loaded_entry(corpus_name, false)?;
            let mut lock = db_entry.write().unwrap();
            let db = get_write_or_error(&mut lock)?;
            db.ensure_loaded_all()?;
        }
        self.check_cache_size_and_remove(vec![corpus_name]);
        Ok(())
    }

    /// Unloads a corpus from the cache.
    pub fn unload(&self, corpus_name: &str) {
        let mut cache_lock = self.corpus_cache.write().unwrap();
        let cache = &mut *cache_lock;
        cache.remove(corpus_name);
    }

    /// Update the graph and annotation statistics for a corpus given by `corpus_name`.
    pub fn update_statistics(&self, corpus_name: &str) -> Result<()> {
        let db_entry = self.get_loaded_entry(corpus_name, false)?;
        let mut lock = db_entry.write().unwrap();
        let db: &mut Graph = get_write_or_error(&mut lock)?;

        Arc::make_mut(&mut db.node_annos).calculate_statistics();
        for c in db.get_all_components(None, None) {
            db.calculate_component_statistics(&c)?;
        }

        // TODO: persist changes

        Ok(())
    }

    /// Parses a `query` and checks if it is valid.
    ///
    /// - `corpus_name` - The name of the corpus the query would be executed on (needed because missing annotation names can be a semantic parser error).
    /// - `query` - The query as string.
    /// - `query_language` The query language of the query (e.g. AQL).
    ///
    /// Returns `true` if valid and an error with the parser message if invalid.
    pub fn validate_query(
        &self,
        corpus_name: &str,
        query: &str,
        query_language: QueryLanguage,
    ) -> Result<bool> {
        let prep: PreparationResult =
            self.prepare_query(corpus_name, query, query_language, |_| vec![])?;
        // also get the semantic errors by creating an execution plan on the actual Graph
        let lock = prep.db_entry.read().unwrap();
        let db = get_read_or_error(&lock)?;
        ExecutionPlan::from_disjunction(&prep.query, &db, &self.query_config)?;
        Ok(true)
    }

    /// Returns a string representation of the execution plan for a `query`.
    ///
    /// - `corpus_name` - The name of the corpus to execute the query on.
    /// - `query` - The query as string.
    /// - `query_language` The query language of the query (e.g. AQL).
    pub fn plan(
        &self,
        corpus_name: &str,
        query: &str,
        query_language: QueryLanguage,
    ) -> Result<String> {
        let prep = self.prepare_query(corpus_name, query, query_language, |_| vec![])?;

        // acquire read-only lock and plan
        let lock = prep.db_entry.read().unwrap();
        let db = get_read_or_error(&lock)?;
        let plan = ExecutionPlan::from_disjunction(&prep.query, &db, &self.query_config)?;

        Ok(format!("{}", plan))
    }

    /// Count the number of results for a `query`.
    /// - `corpus_name` - The name of the corpus to execute the query on.
    /// - `query` - The query as string.
    /// - `query_language` The query language of the query (e.g. AQL).
    ///
    /// Returns the count as number.
    pub fn count(
        &self,
        corpus_name: &str,
        query: &str,
        query_language: QueryLanguage,
    ) -> Result<u64> {
        let prep = self.prepare_query(corpus_name, query, query_language, |_| vec![])?;

        // acquire read-only lock and execute query
        let lock = prep.db_entry.read().unwrap();
        let db = get_read_or_error(&lock)?;
        let plan = ExecutionPlan::from_disjunction(&prep.query, &db, &self.query_config)?;

        Ok(plan.count() as u64)
    }

    /// Count the number of results for a `query` and return both the total number of matches and also the number of documents in the result set.
    ///
    /// - `corpus_name` - The name of the corpus to execute the query on.
    /// - `query` - The query as string.
    /// - `query_language` The query language of the query (e.g. AQL).
    pub fn count_extra(
        &self,
        corpus_name: &str,
        query: &str,
        query_language: QueryLanguage,
    ) -> Result<CountExtra> {
        let prep = self.prepare_query(corpus_name, query, query_language, |_| vec![])?;

        // acquire read-only lock and execute query
        let lock = prep.db_entry.read().unwrap();
        let db: &Graph = get_read_or_error(&lock)?;
        let plan = ExecutionPlan::from_disjunction(&prep.query, &db, &self.query_config)?;

        let mut known_documents = HashSet::new();

        let node_name_key = db.get_node_name_key();

        let result = plan.fold((0, 0), move |acc: (u64, usize), m: Vec<Match>| {
            if !m.is_empty() {
                let m: &Match = &m[0];
                if let Some(node_name) = db.node_annos.get_value_for_item(&m.node, &node_name_key) {
                    let node_name: &str = &node_name;
                    // extract the document path from the node name
                    let doc_path =
                        &node_name[0..node_name.rfind('#').unwrap_or_else(|| node_name.len())];
                    known_documents.insert(doc_path.to_owned());
                }
            }
            (acc.0 + 1, known_documents.len())
        });

        Ok(CountExtra {
            match_count: result.0,
            document_count: result.1 as u64,
        })
    }

    /// Find all results for a `query` and return the match ID for each result.
    ///
    /// The query is paginated and an offset and limit can be specified.
    ///
    /// - `corpus_name` - The name of the corpus to execute the query on.
    /// - `query` - The query as string.
    /// - `query_language` The query language of the query (e.g. AQL).
    /// - `offset` - Skip the `n` first results, where `n` is the offset.
    /// - `limit` - Return at most `n` matches, where `n` is the limit.
    /// - `order` - Specify the order of the matches.
    ///
    /// Returns a vector of match IDs, where each match ID consists of the matched node annotation identifiers separated by spaces.
    /// You can use the [subgraph(...)](#method.subgraph) method to get the subgraph for a single match described by the node annnotation identifiers.
    pub fn find(
        &self,
        corpus_name: &str,
        query: &str,
        query_language: QueryLanguage,
        offset: usize,
        limit: usize,
        order: ResultOrder,
    ) -> Result<Vec<String>> {
        let prep = self.prepare_query(corpus_name, query, query_language, |db| {
            let mut additional_components = vec![Component {
                ctype: ComponentType::Ordering,
                layer: String::from("annis"),
                name: String::from(""),
            }];
            if order == ResultOrder::Normal || order == ResultOrder::Inverted {
                for c in token_helper::necessary_components(db) {
                    additional_components.push(c);
                }
            }
            additional_components
        })?;

        // acquire read-only lock and execute query
        let lock = prep.db_entry.read().unwrap();
        let db = get_read_or_error(&lock)?;

        let mut query_config = self.query_config.clone();
        if order == ResultOrder::NotSorted {
            // Do execute query in parallel if the order should not be sorted to have a more stable result ordering.
            // Even if we do not promise to have a stable ordering, it should be the same
            // for the same session on the same corpus.
            query_config.use_parallel_joins = false;
        }

        let plan = ExecutionPlan::from_disjunction(&prep.query, &db, &query_config)?;

        let quirks_mode = match query_language {
            QueryLanguage::AQL => false,
            QueryLanguage::AQLQuirksV3 => true,
        };

        // Try to find the relANNIS version by getting the attribute value which should be attached to the
        // toplevel corpus node.
        let mut relannis_version_33 = false;
        if quirks_mode {
            let mut relannis_version_it = db.exact_anno_search(
                Some(ANNIS_NS.to_owned()),
                "relannis-version".to_owned(),
                ValueSearch::Any,
            );
            if let Some(m) = relannis_version_it.next() {
                if let Some(v) = db.node_annos.get_value_for_item(&m.node, &m.anno_key) {
                    if v == "3.3" {
                        relannis_version_33 = true;
                    }
                }
            }
        }
        let mut expected_size: Option<usize> = None;
        let base_it: Box<dyn Iterator<Item = Vec<Match>>> = if order == ResultOrder::NotSorted
            || (order == ResultOrder::Normal && plan.is_sorted_by_text() && !quirks_mode)
        {
            // If the output is already sorted correctly, directly return the iterator.
            // Quirks mode may change the order of the results, thus don't use the shortcut
            // if quirks mode is active.
            Box::from(plan)
        } else {
            let estimated_result_size = plan.estimated_output_size();
            let mut tmp_results: Vec<Vec<Match>> = Vec::with_capacity(estimated_result_size);

            for mgroup in plan {
                // add all matches to temporary vector
                tmp_results.push(mgroup);
            }

            // either sort or randomly shuffle results
            if order == ResultOrder::Randomized {
                let mut rng = rand::thread_rng();
                tmp_results.shuffle(&mut rng);
            } else {
                let token_helper = TokenHelper::new(db);
                let component_order = Component {
                    ctype: ComponentType::Ordering,
                    layer: String::from("annis"),
                    name: String::from(""),
                };

                let collation = if quirks_mode && !relannis_version_33 {
                    CollationType::Locale
                } else {
                    CollationType::Default
                };

                let gs_order = db.get_graphstorage_as_ref(&component_order);
                let order_func = |m1: &Vec<Match>, m2: &Vec<Match>| -> std::cmp::Ordering {
                    if order == ResultOrder::Inverted {
                        db::sort_matches::compare_matchgroup_by_text_pos(
                            m1,
                            m2,
                            db.node_annos.as_ref(),
                            token_helper.as_ref(),
                            gs_order,
                            collation,
                            quirks_mode,
                        )
                        .reverse()
                    } else {
                        db::sort_matches::compare_matchgroup_by_text_pos(
                            m1,
                            m2,
                            db.node_annos.as_ref(),
                            token_helper.as_ref(),
                            gs_order,
                            collation,
                            quirks_mode,
                        )
                    }
                };

                if self.query_config.use_parallel_joins {
                    quicksort::sort_first_n_items_parallel(
                        &mut tmp_results,
                        offset + limit,
                        order_func,
                    );
                } else {
                    quicksort::sort_first_n_items(&mut tmp_results, offset + limit, order_func);
                }
            }
            expected_size = Some(tmp_results.len());
            Box::from(tmp_results.into_iter())
        };

        let node_name_key = db.get_node_name_key();

        let mut results: Vec<String> = if let Some(expected_size) = expected_size {
            Vec::with_capacity(std::cmp::min(expected_size, limit))
        } else {
            Vec::new()
        };
        results.extend(base_it.skip(offset).take(limit).map(|m: Vec<Match>| {
            let mut match_desc: Vec<String> = Vec::new();
            for (i, singlematch) in m.iter().enumerate() {
                // check if query node actually should be included in quirks mode
                let include_in_output = if quirks_mode {
                    if let Some(var) = prep.query.get_variable_by_pos(i) {
                        prep.query.is_included_in_output(&var)
                    } else {
                        true
                    }
                } else {
                    true
                };

                if include_in_output {
                    let mut node_desc = String::new();

                    if singlematch.anno_key.ns != ANNIS_NS || singlematch.anno_key.name != NODE_TYPE
                    {
                        if !singlematch.anno_key.ns.is_empty() {
                            let encoded_anno_ns: Cow<str> =
                                utf8_percent_encode(&singlematch.anno_key.ns, SALT_URI_ENCODE_SET)
                                    .into();
                            node_desc.push_str(&encoded_anno_ns);
                            node_desc.push_str("::");
                        }
                        let encoded_anno_name: Cow<str> =
                            utf8_percent_encode(&singlematch.anno_key.name, SALT_URI_ENCODE_SET)
                                .into();
                        node_desc.push_str(&encoded_anno_name);
                        node_desc.push_str("::");
                    }

                    if let Some(name) = db
                        .node_annos
                        .get_value_for_item(&singlematch.node, &node_name_key)
                    {
                        node_desc.push_str("salt:/");
                        node_desc.push_str(&name);
                    }

                    match_desc.push(node_desc);
                }
            }
            let mut result = String::new();
            result.push_str(&match_desc.join(" "));
            result
        }));

        Ok(results)
    }

    /// Return the copy of a subgraph which includes the given list of node annotation identifiers,
    /// the nodes that cover the same token as the given nodes and
    /// all nodes that cover the token which are part of the defined context.
    ///
    /// - `corpus_name` - The name of the corpus for which the subgraph should be generated from.
    /// - `node_ids` - A set of node annotation identifiers describing the subgraph.
    /// - `ctx_left` and `ctx_right` - Left and right context in token distance to be included in the subgraph.
    /// - `segmentation` - The name of the segmentation which should be used to as base for the context. Use `None` to define the context in the default token layer.
    pub fn subgraph(
        &self,
        corpus_name: &str,
        node_ids: Vec<String>,
        ctx_left: usize,
        ctx_right: usize,
        segmentation: Option<String>,
    ) -> Result<Graph> {
        let db_entry = self.get_fully_loaded_entry(corpus_name)?;

        let mut query = Disjunction {
            alternatives: vec![],
        };

        // find all nodes covering the same token
        for source_node_id in node_ids {
            let source_node_id: &str = if source_node_id.starts_with("salt:/") {
                // remove the "salt:/" prefix
                &source_node_id[6..]
            } else {
                &source_node_id
            };

            let m = NodeSearchSpec::ExactValue {
                ns: Some(db::ANNIS_NS.to_string()),
                name: db::NODE_NAME.to_string(),
                val: Some(source_node_id.to_string()),
                is_meta: false,
            };

            // nodes overlapping the match: m _o_ node
            {
                let mut q = Conjunction::new();
                let node_idx = q.add_node(NodeSearchSpec::AnyNode, None);
                let m_idx = q.add_node(m.clone(), None);
                q.add_operator(
                    Box::new(operators::OverlapSpec { reflexive: true }),
                    &m_idx,
                    &node_idx,
                    false,
                )?;
                query.alternatives.push(q);
            }

            if let Some(ref segmentation) = segmentation {
                add_subgraph_precedence_with_segmentation(
                    &mut query,
                    ctx_left,
                    segmentation,
                    &m,
                    true,
                )?;
                add_subgraph_precedence_with_segmentation(
                    &mut query,
                    ctx_right,
                    segmentation,
                    &m,
                    false,
                )?;
            } else {
                add_subgraph_precedence(&mut query, ctx_left, &m, true)?;
                add_subgraph_precedence(&mut query, ctx_right, &m, false)?;
            }
        }
        extract_subgraph_by_query(&db_entry, &query, &[0], &self.query_config, None)
    }

    /// Return the copy of a subgraph which includes all nodes matched by the given `query`.
    ///
    /// - `corpus_name` - The name of the corpus for which the subgraph should be generated from.
    /// - `query` - The query which defines included nodes.
    /// - `query_language` - The query language of the query (e.g. AQL).
    /// - `component_type_filter` - If set, only include edges of that belong to a component of the given type.
    pub fn subgraph_for_query(
        &self,
        corpus_name: &str,
        query: &str,
        query_language: QueryLanguage,
        component_type_filter: Option<ComponentType>,
    ) -> Result<Graph> {
        let prep = self.prepare_query(corpus_name, query, query_language, |_| vec![])?;

        let mut max_alt_size = 0;
        for alt in &prep.query.alternatives {
            max_alt_size = std::cmp::max(max_alt_size, alt.num_of_nodes());
        }

        let match_idx: Vec<usize> = (0..max_alt_size).collect();

        extract_subgraph_by_query(
            &prep.db_entry.clone(),
            &prep.query,
            &match_idx,
            &self.query_config,
            component_type_filter,
        )
    }

    /// Return the copy of a subgraph which includes all nodes that belong to any of the given list of sub-corpus/document identifiers.
    ///
    /// - `corpus_name` - The name of the corpus for which the subgraph should be generated from.
    /// - `corpus_ids` - A set of sub-corpus/document identifiers describing the subgraph.
    pub fn subcorpus_graph(&self, corpus_name: &str, corpus_ids: Vec<String>) -> Result<Graph> {
        let db_entry = self.get_fully_loaded_entry(corpus_name)?;

        let mut query = Disjunction {
            alternatives: vec![],
        };
        // find all nodes that a connected with the corpus IDs
        for source_corpus_id in corpus_ids {
            let source_corpus_id: &str = if source_corpus_id.starts_with("salt:/") {
                // remove the "salt:/" prefix
                &source_corpus_id[6..]
            } else {
                &source_corpus_id
            };
            let mut q = Conjunction::new();
            let corpus_idx = q.add_node(
                NodeSearchSpec::ExactValue {
                    ns: Some(db::ANNIS_NS.to_string()),
                    name: db::NODE_NAME.to_string(),
                    val: Some(source_corpus_id.to_string()),
                    is_meta: false,
                },
                None,
            );
            let any_node_idx = q.add_node(NodeSearchSpec::AnyNode, None);
            q.add_operator(
                Box::new(operators::PartOfSubCorpusSpec {
                    dist: RangeSpec::Unbound,
                }),
                &any_node_idx,
                &corpus_idx,
                true,
            )?;
            query.alternatives.push(q);
        }

        extract_subgraph_by_query(&db_entry, &query, &[1], &self.query_config, None)
    }

    /// Return the copy of the graph of the corpus structure given by `corpus_name`.
    pub fn corpus_graph(&self, corpus_name: &str) -> Result<Graph> {
        let db_entry = self.get_loaded_entry(corpus_name, false)?;

        let subcorpus_components = {
            // make sure all subcorpus partitions are loaded
            let lock = db_entry.read().unwrap();
            let db = get_read_or_error(&lock)?;
            db.get_all_components(Some(ComponentType::PartOf), None)
        };
        let db_entry = self.get_loaded_entry_with_components(corpus_name, subcorpus_components)?;

        let mut query = Conjunction::new();

        query.add_node(
            NodeSearchSpec::new_exact(Some(ANNIS_NS), NODE_TYPE, Some("corpus"), false),
            None,
        );

        extract_subgraph_by_query(
            &db_entry,
            &query.into_disjunction(),
            &[0],
            &self.query_config,
            Some(ComponentType::PartOf),
        )
    }

    /// Execute a frequency query.
    ///
    /// - `corpus_name` - The name of the corpus to execute the query on.
    /// - `query` - The query as string.
    /// - `query_language` The query language of the query (e.g. AQL).
    /// - `definition` - A list of frequency query definitions.
    ///
    /// Returns a frequency table of strings.
    pub fn frequency(
        &self,
        corpus_name: &str,
        query: &str,
        query_language: QueryLanguage,
        definition: Vec<FrequencyDefEntry>,
    ) -> Result<FrequencyTable<String>> {
        let prep = self.prepare_query(corpus_name, query, query_language, |_| vec![])?;

        // acquire read-only lock and execute query
        let lock = prep.db_entry.read().unwrap();
        let db: &Graph = get_read_or_error(&lock)?;

        // get the matching annotation keys for each definition entry
        let mut annokeys: Vec<(usize, Vec<AnnoKey>)> = Vec::default();
        for def in definition {
            if let Some(node_ref) = prep.query.get_variable_pos(&def.node_ref) {
                if let Some(ns) = def.ns {
                    // add the single fully qualified annotation key
                    annokeys.push((
                        node_ref,
                        vec![AnnoKey {
                            ns: ns.clone(),
                            name: def.name.clone(),
                        }],
                    ));
                } else {
                    // add all matching annotation keys
                    annokeys.push((node_ref, db.node_annos.get_qnames(&def.name)));
                }
            }
        }

        let plan = ExecutionPlan::from_disjunction(&prep.query, &db, &self.query_config)?;

        let mut tuple_frequency: FxHashMap<Vec<String>, usize> = FxHashMap::default();

        for mgroup in plan {
            // for each match, extract the defined annotation (by its key) from the result node
            let mut tuple: Vec<String> = Vec::with_capacity(annokeys.len());
            for (node_ref, anno_keys) in &annokeys {
                let mut tuple_val: String = String::default();
                if *node_ref < mgroup.len() {
                    let m: &Match = &mgroup[*node_ref];
                    for k in anno_keys.iter() {
                        if let Some(val) = db.node_annos.get_value_for_item(&m.node, k) {
                            tuple_val = val.to_string();
                        }
                    }
                }
                tuple.push(tuple_val);
            }
            // add the tuple to the frequency count
            let tuple_count: &mut usize = tuple_frequency.entry(tuple).or_insert(0);
            *tuple_count += 1;
        }

        // output the frequency
        let mut result: FrequencyTable<String> = FrequencyTable::default();
        for (tuple, count) in tuple_frequency {
            result.push((tuple, count));
        }

        // sort the output (largest to smallest)
        result.sort_by(|a, b| a.1.cmp(&b.1).reverse());

        Ok(result)
    }

    /// Parses a `query`and return a list of descriptions for its nodes.
    ///
    /// - `query` - The query to be analyzed.
    /// - `query_language` - The query language of the query (e.g. AQL).
    pub fn node_descriptions(
        &self,
        query: &str,
        query_language: QueryLanguage,
    ) -> Result<Vec<QueryAttributeDescription>> {
        let mut result = Vec::new();
        // parse query
        let q: Disjunction = match query_language {
            QueryLanguage::AQL => aql::parse(query, false)?,
            QueryLanguage::AQLQuirksV3 => aql::parse(query, true)?,
        };

        for (component_nr, alt) in q.alternatives.iter().enumerate() {
            for mut n in alt.get_node_descriptions() {
                n.alternative = component_nr;
                result.push(n);
            }
        }

        Ok(result)
    }

    /// Returns a list of all components of a corpus given by `corpus_name`.
    ///
    /// - `ctype` - Optionally filter by the component type.
    /// - `name` - Optionally filter by the component name.
    pub fn list_components(
        &self,
        corpus_name: &str,
        ctype: Option<ComponentType>,
        name: Option<&str>,
    ) -> Vec<Component> {
        if let Ok(db_entry) = self.get_loaded_entry(corpus_name, false) {
            let lock = db_entry.read().unwrap();
            if let Ok(db) = get_read_or_error(&lock) {
                return db.get_all_components(ctype, name);
            }
        }
        return vec![];
    }

    /// Returns a list of all node annotations of a corpus given by `corpus_name`.
    ///
    /// - `list_values` - If true include the possible values in the result.
    /// - `only_most_frequent_values` - If both this argument and `list_values` are true, only return the most frequent value for each annotation name.
    pub fn list_node_annotations(
        &self,
        corpus_name: &str,
        list_values: bool,
        only_most_frequent_values: bool,
    ) -> Vec<Annotation> {
        let mut result: Vec<Annotation> = Vec::new();
        if let Ok(db_entry) = self.get_loaded_entry(corpus_name, false) {
            let lock = db_entry.read().unwrap();
            if let Ok(db) = get_read_or_error(&lock) {
                let node_annos: &dyn AnnotationStorage<NodeID> = db.node_annos.as_ref();
                for key in node_annos.annotation_keys() {
                    if list_values {
                        if only_most_frequent_values {
                            // get the first value
                            if let Some(val) =
                                node_annos.get_all_values(&key, true).into_iter().next()
                            {
                                result.push(Annotation {
                                    key: key.clone(),
                                    val: val.to_string(),
                                });
                            }
                        } else {
                            // get all values
                            for val in node_annos.get_all_values(&key, false) {
                                result.push(Annotation {
                                    key: key.clone(),
                                    val: val.to_string(),
                                });
                            }
                        }
                    } else {
                        result.push(Annotation {
                            key: key.clone(),
                            val: String::default(),
                        });
                    }
                }
            }
        }

        result
    }

    /// Returns a list of all edge annotations of a corpus given by `corpus_name` and the `component`.
    ///
    /// - `list_values` - If true include the possible values in the result.
    /// - `only_most_frequent_values` - If both this argument and `list_values` are true, only return the most frequent value for each annotation name.
    pub fn list_edge_annotations(
        &self,
        corpus_name: &str,
        component: &Component,
        list_values: bool,
        only_most_frequent_values: bool,
    ) -> Vec<Annotation> {
        let mut result: Vec<Annotation> = Vec::new();
        if let Ok(db_entry) =
            self.get_loaded_entry_with_components(corpus_name, vec![component.clone()])
        {
            let lock = db_entry.read().unwrap();
            if let Ok(db) = get_read_or_error(&lock) {
                if let Some(gs) = db.get_graphstorage(&component) {
                    let edge_annos = gs.get_anno_storage();
                    for key in edge_annos.annotation_keys() {
                        if list_values {
                            if only_most_frequent_values {
                                // get the first value
                                if let Some(val) =
                                    edge_annos.get_all_values(&key, true).into_iter().next()
                                {
                                    result.push(Annotation {
                                        key: key.clone(),
                                        val: val.to_string(),
                                    });
                                }
                            } else {
                                // get all values
                                for val in edge_annos.get_all_values(&key, false) {
                                    result.push(Annotation {
                                        key: key.clone(),
                                        val: val.to_string(),
                                    });
                                }
                            }
                        } else {
                            result.push(Annotation {
                                key: key.clone(),
                                val: String::new(),
                            });
                        }
                    }
                }
            }
        }

        result
    }

    fn check_cache_size_and_remove(&self, keep: Vec<&str>) {
        let mut cache_lock = self.corpus_cache.write().unwrap();
        let cache = &mut *cache_lock;
        check_cache_size_and_remove_with_cache(cache, &self.cache_strategy, keep);
    }
}

impl Drop for CorpusStorage {
    fn drop(&mut self) {
        // wait until all background workers are finished
        let &(ref lock, ref cvar) = &*self.active_background_workers;
        let mut nr_active_background_workers = lock.lock().unwrap();
        while *nr_active_background_workers > 0 {
            trace!(
                "Waiting for background thread to finish ({} worker(s) left)...",
                *nr_active_background_workers
            );
            nr_active_background_workers = cvar.wait(nr_active_background_workers).unwrap();
        }

        // unlock lock file
        if let Err(e) = self.lock_file.unlock() {
            warn!("Could not unlock CorpusStorage lock file: {:?}", e);
        } else {
            trace!("Unlocked CorpusStorage lock file");
        }
    }
}

<<<<<<< HEAD
#[cfg(test)]
mod tests {
    extern crate log;
    extern crate tempfile;

    use crate::corpusstorage::QueryLanguage;
    use crate::update::{GraphUpdate, UpdateEvent};
    use crate::CorpusStorage;

    #[test]
    fn delete() {
        if let Ok(tmp) = tempfile::tempdir() {
            let cs = CorpusStorage::with_auto_cache_size(tmp.path(), false).unwrap();
            // fully load a corpus
            let mut g = GraphUpdate::new();
            g.add_event(UpdateEvent::AddNode {
                node_name: "test".to_string(),
                node_type: "node".to_string(),
            });

            cs.apply_update("testcorpus", &mut g).unwrap();
            cs.preload("testcorpus").unwrap();
            cs.delete("testcorpus").unwrap();
        }
    }

    #[test]
    fn load_cs_twice() {
        if let Ok(tmp) = tempfile::tempdir() {
            {
                let cs = CorpusStorage::with_auto_cache_size(tmp.path(), false).unwrap();
                let mut g = GraphUpdate::new();
                g.add_event(UpdateEvent::AddNode {
                    node_name: "test".to_string(),
                    node_type: "node".to_string(),
                });

                cs.apply_update("testcorpus", &mut g).unwrap();
            }

            {
                let cs = CorpusStorage::with_auto_cache_size(tmp.path(), false).unwrap();
                let mut g = GraphUpdate::new();
                g.add_event(UpdateEvent::AddNode {
                    node_name: "test".to_string(),
                    node_type: "node".to_string(),
                });

                cs.apply_update("testcorpus", &mut g).unwrap();
            }
        }
    }

    #[test]
    fn apply_update_add_and_delete_nodes() {
        if let Ok(tmp) = tempfile::tempdir() {
            let cs = CorpusStorage::with_auto_cache_size(tmp.path(), false).unwrap();

            let mut g = GraphUpdate::new();
            g.add_event(UpdateEvent::AddNode {
                node_name: "root".to_string(),
                node_type: "corpus".to_string(),
            });
            g.add_event(UpdateEvent::AddNode {
                node_name: "root/doc1".to_string(),
                node_type: "corpus".to_string(),
            });
            g.add_event(UpdateEvent::AddNode {
                node_name: "root/doc1#MyToken1".to_string(),
                node_type: "node".to_string(),
            });

            g.add_event(UpdateEvent::AddNode {
                node_name: "root/doc1#MyToken2".to_string(),
                node_type: "node".to_string(),
            });

            g.add_event(UpdateEvent::AddEdge {
                source_node: "root/doc1#MyToken1".to_owned(),
                target_node: "root/doc1#MyToken2".to_owned(),
                layer: "dep".to_owned(),
                component_type: "Pointing".to_owned(),
                component_name: "dep".to_owned(),
            });

            g.add_event(UpdateEvent::AddNode {
                node_name: "root/doc2".to_string(),
                node_type: "corpus".to_string(),
            });
            g.add_event(UpdateEvent::AddNode {
                node_name: "root/doc2#MyToken".to_string(),
                node_type: "node".to_string(),
            });

            cs.apply_update("root", &mut g).unwrap();

            let node_count = cs.count("root", "node", QueryLanguage::AQL).unwrap();
            assert_eq!(3, node_count);

            let edge_count = cs
                .count("root", "node ->dep node", QueryLanguage::AQL)
                .unwrap();
            assert_eq!(1, edge_count);

            // delete one of the tokens
            let mut g = GraphUpdate::new();
            g.add_event(UpdateEvent::DeleteNode {
                node_name: "root/doc1#MyToken2".to_string(),
            });
            cs.apply_update("root", &mut g).unwrap();

            let node_count = cs.count("root", "node", QueryLanguage::AQL).unwrap();
            assert_eq!(2, node_count);
            let edge_count = cs
                .count("root", "node ->dep node", QueryLanguage::AQL)
                .unwrap();
            assert_eq!(0, edge_count);
        }
    }
}

=======
>>>>>>> ae2b8977
fn get_read_or_error<'a>(lock: &'a RwLockReadGuard<CacheEntry>) -> Result<&'a Graph> {
    if let CacheEntry::Loaded(ref db) = &**lock {
        return Ok(db);
    } else {
        return Err(Error::LoadingGraphFailed {
            name: "".to_string(),
        });
    }
}

fn get_write_or_error<'a>(lock: &'a mut RwLockWriteGuard<CacheEntry>) -> Result<&'a mut Graph> {
    if let CacheEntry::Loaded(ref mut db) = &mut **lock {
        return Ok(db);
    } else {
        return Err("Could get loaded graph storage entry".into());
    }
}

fn check_cache_size_and_remove_with_cache(
    cache: &mut LinkedHashMap<String, Arc<RwLock<CacheEntry>>>,
    cache_strategy: &CacheStrategy,
    keep: Vec<&str>,
) {
    let mut mem_ops = MallocSizeOfOps::new(memory_estimation::platform::usable_size, None, None);

    let keep: HashSet<&str> = keep.into_iter().collect();

    // check size of each corpus and calculate the sum of used memory
    let mut size_sum: usize = 0;
    let mut db_sizes: LinkedHashMap<String, usize> = LinkedHashMap::new();
    for (corpus, db_entry) in cache.iter() {
        let lock = db_entry.read().unwrap();
        if let CacheEntry::Loaded(ref db) = &*lock {
            let s = db.size_of_cached(&mut mem_ops);
            size_sum += s;
            db_sizes.insert(corpus.clone(), s);
        }
    }

    let max_cache_size: usize = match cache_strategy {
        CacheStrategy::FixedMaxMemory(max_size) => *max_size,
        CacheStrategy::PercentOfFreeMemory(max_percent) => {
            // get the current free space in main memory
            if let Ok(mem) = sys_info::mem_info() {
                // the free memory
                let free_system_mem: usize = mem.avail as usize * 1024; // mem.free is in KiB
                                                                        // A part of the system memory is already used by the cache.
                                                                        // We want x percent of the overall available memory (thus not used by us), so add the cache size
                let available_memory: usize = free_system_mem + size_sum;
                ((available_memory as f64) * (max_percent / 100.0)) as usize
            } else {
                // fallback to include only the last loaded corpus if free memory size is unknown
                0
            }
        }
    };

    debug!(
        "Current cache size is {:.2} MB / max  {:.2} MB",
        (size_sum as f64) / (1024.0 * 1024.0),
        (max_cache_size as f64) / (1024.0 * 1024.0)
    );

    // remove older entries (at the beginning) until cache size requirements are met,
    // but never remove the last loaded entry
    for (corpus_name, corpus_size) in db_sizes.iter() {
        if size_sum > max_cache_size {
            if !keep.contains(corpus_name.as_str()) {
                info!("Removing corpus {} from cache", corpus_name);
                cache.remove(corpus_name);
                size_sum -= corpus_size;
                debug!(
                    "Current cache size is {:.2} MB / max  {:.2} MB",
                    (size_sum as f64) / (1024.0 * 1024.0),
                    (max_cache_size as f64) / (1024.0 * 1024.0)
                );
            }
        } else {
            // cache size is smaller, nothing to do
            break;
        }
    }
}

fn extract_subgraph_by_query(
    db_entry: &Arc<RwLock<CacheEntry>>,
    query: &Disjunction,
    match_idx: &[usize],
    query_config: &query::Config,
    component_type_filter: Option<ComponentType>,
) -> Result<Graph> {
    // acquire read-only lock and create query that finds the context nodes
    let lock = db_entry.read().unwrap();
    let orig_db = get_read_or_error(&lock)?;

    let plan = ExecutionPlan::from_disjunction(&query, &orig_db, &query_config).or_else(|e| {
        Err(Error::Generic {
            msg: "".to_string(),
            cause: Some(Box::new(e)),
        })
    })?;

    debug!("executing subgraph query\n{}", plan);

    // We have to keep our own unique set because the query will return "duplicates" whenever the other parts of the
    // match vector differ.
    let mut match_result: BTreeSet<Match> = BTreeSet::new();

    let mut result = Graph::new();

    // create the subgraph description
    for r in plan {
        trace!("subgraph query found match {:?}", r);
        for i in match_idx.iter().cloned() {
            if i < r.len() {
                let m: &Match = &r[i];
                if !match_result.contains(m) {
                    match_result.insert(m.clone());
                    trace!("subgraph query extracted node {:?}", m.node);
                    create_subgraph_node(m.node, &mut result, orig_db);
                }
            }
        }
    }

    let components = orig_db.get_all_components(component_type_filter, None);

    for m in &match_result {
        create_subgraph_edge(m.node, &mut result, orig_db, &components);
    }

    Ok(result)
}

fn create_subgraph_node(id: NodeID, db: &mut Graph, orig_db: &Graph) {
    // add all node labels with the same node ID
    let node_annos = Arc::make_mut(&mut db.node_annos);
    for a in orig_db.node_annos.get_annotations_for_item(&id) {
        node_annos.insert(id, a);
    }
}
fn create_subgraph_edge(
    source_id: NodeID,
    db: &mut Graph,
    orig_db: &Graph,
    components: &[Component],
) {
    // find outgoing edges
    for c in components {
        // don't include index components
        if !((c.ctype == ComponentType::Coverage && c.layer == "annis" && c.name != "")
            || c.ctype == ComponentType::RightToken
            || c.ctype == ComponentType::LeftToken)
        {
            if let Some(orig_gs) = orig_db.get_graphstorage(c) {
                for target in orig_gs.get_outgoing_edges(source_id) {
                    if !db.node_annos.get_all_keys_for_item(&target).is_empty() {
                        let e = Edge {
                            source: source_id,
                            target,
                        };
                        if let Ok(new_gs) = db.get_or_create_writable(&c) {
                            new_gs.add_edge(e.clone());
                        }

                        for a in orig_gs.get_anno_storage().get_annotations_for_item(&Edge {
                            source: source_id,
                            target,
                        }) {
                            if let Ok(new_gs) = db.get_or_create_writable(&c) {
                                new_gs.add_edge_annotation(e.clone(), a);
                            }
                        }
                    }
                }
            }
        }
    }
}

fn create_lockfile_for_directory(db_dir: &Path) -> Result<File> {
    std::fs::create_dir_all(&db_dir).or_else(|e| {
        Err(Error::Generic {
            msg: format!("Could not create directory {}", db_dir.to_string_lossy()),
            cause: Some(Box::new(e)),
        })
    })?;
    let lock_file_path = db_dir.join("db.lock");
    // check if we can get the file lock
    let lock_file = OpenOptions::new()
        .read(true)
        .write(true)
        .create(true)
        .open(lock_file_path.as_path())
        .or_else(|e| {
            Err(Error::Generic {
                msg: format!(
                    "Could not open or create lockfile {}",
                    lock_file_path.to_string_lossy()
                ),
                cause: Some(Box::new(e)),
            })
        })?;
    lock_file.try_lock_exclusive().or_else(|e| {
        Err(Error::Generic {
            msg: format!(
                "Could not acquire lock for directory {}",
                db_dir.to_string_lossy()
            ),
            cause: Some(Box::new(e)),
        })
    })?;

    Ok(lock_file)
}<|MERGE_RESOLUTION|>--- conflicted
+++ resolved
@@ -1673,130 +1673,6 @@
     }
 }
 
-<<<<<<< HEAD
-#[cfg(test)]
-mod tests {
-    extern crate log;
-    extern crate tempfile;
-
-    use crate::corpusstorage::QueryLanguage;
-    use crate::update::{GraphUpdate, UpdateEvent};
-    use crate::CorpusStorage;
-
-    #[test]
-    fn delete() {
-        if let Ok(tmp) = tempfile::tempdir() {
-            let cs = CorpusStorage::with_auto_cache_size(tmp.path(), false).unwrap();
-            // fully load a corpus
-            let mut g = GraphUpdate::new();
-            g.add_event(UpdateEvent::AddNode {
-                node_name: "test".to_string(),
-                node_type: "node".to_string(),
-            });
-
-            cs.apply_update("testcorpus", &mut g).unwrap();
-            cs.preload("testcorpus").unwrap();
-            cs.delete("testcorpus").unwrap();
-        }
-    }
-
-    #[test]
-    fn load_cs_twice() {
-        if let Ok(tmp) = tempfile::tempdir() {
-            {
-                let cs = CorpusStorage::with_auto_cache_size(tmp.path(), false).unwrap();
-                let mut g = GraphUpdate::new();
-                g.add_event(UpdateEvent::AddNode {
-                    node_name: "test".to_string(),
-                    node_type: "node".to_string(),
-                });
-
-                cs.apply_update("testcorpus", &mut g).unwrap();
-            }
-
-            {
-                let cs = CorpusStorage::with_auto_cache_size(tmp.path(), false).unwrap();
-                let mut g = GraphUpdate::new();
-                g.add_event(UpdateEvent::AddNode {
-                    node_name: "test".to_string(),
-                    node_type: "node".to_string(),
-                });
-
-                cs.apply_update("testcorpus", &mut g).unwrap();
-            }
-        }
-    }
-
-    #[test]
-    fn apply_update_add_and_delete_nodes() {
-        if let Ok(tmp) = tempfile::tempdir() {
-            let cs = CorpusStorage::with_auto_cache_size(tmp.path(), false).unwrap();
-
-            let mut g = GraphUpdate::new();
-            g.add_event(UpdateEvent::AddNode {
-                node_name: "root".to_string(),
-                node_type: "corpus".to_string(),
-            });
-            g.add_event(UpdateEvent::AddNode {
-                node_name: "root/doc1".to_string(),
-                node_type: "corpus".to_string(),
-            });
-            g.add_event(UpdateEvent::AddNode {
-                node_name: "root/doc1#MyToken1".to_string(),
-                node_type: "node".to_string(),
-            });
-
-            g.add_event(UpdateEvent::AddNode {
-                node_name: "root/doc1#MyToken2".to_string(),
-                node_type: "node".to_string(),
-            });
-
-            g.add_event(UpdateEvent::AddEdge {
-                source_node: "root/doc1#MyToken1".to_owned(),
-                target_node: "root/doc1#MyToken2".to_owned(),
-                layer: "dep".to_owned(),
-                component_type: "Pointing".to_owned(),
-                component_name: "dep".to_owned(),
-            });
-
-            g.add_event(UpdateEvent::AddNode {
-                node_name: "root/doc2".to_string(),
-                node_type: "corpus".to_string(),
-            });
-            g.add_event(UpdateEvent::AddNode {
-                node_name: "root/doc2#MyToken".to_string(),
-                node_type: "node".to_string(),
-            });
-
-            cs.apply_update("root", &mut g).unwrap();
-
-            let node_count = cs.count("root", "node", QueryLanguage::AQL).unwrap();
-            assert_eq!(3, node_count);
-
-            let edge_count = cs
-                .count("root", "node ->dep node", QueryLanguage::AQL)
-                .unwrap();
-            assert_eq!(1, edge_count);
-
-            // delete one of the tokens
-            let mut g = GraphUpdate::new();
-            g.add_event(UpdateEvent::DeleteNode {
-                node_name: "root/doc1#MyToken2".to_string(),
-            });
-            cs.apply_update("root", &mut g).unwrap();
-
-            let node_count = cs.count("root", "node", QueryLanguage::AQL).unwrap();
-            assert_eq!(2, node_count);
-            let edge_count = cs
-                .count("root", "node ->dep node", QueryLanguage::AQL)
-                .unwrap();
-            assert_eq!(0, edge_count);
-        }
-    }
-}
-
-=======
->>>>>>> ae2b8977
 fn get_read_or_error<'a>(lock: &'a RwLockReadGuard<CacheEntry>) -> Result<&'a Graph> {
     if let CacheEntry::Loaded(ref db) = &**lock {
         return Ok(db);

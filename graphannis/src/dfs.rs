--- conflicted
+++ resolved
@@ -1,16 +1,12 @@
-use graphstorage::EdgeContainer;
+use graphstorage::{EdgeContainer};
 use std::collections::{HashSet};
 use NodeID;
 
 pub struct CycleSafeDFS<'a> {
     min_distance: usize,
     max_distance: usize,
-<<<<<<< HEAD
     inverse: bool,
-    container : &'a GraphStorage,
-=======
     container : &'a EdgeContainer,
->>>>>>> 4e958f92
 
     stack: Vec<(NodeID, usize)>,
     path : Vec<NodeID>,
@@ -45,7 +41,7 @@
         }
     }
 
-    pub fn new_inverse(container : &'a GraphStorage, node: &NodeID, min_distance: usize, max_distance: usize) -> CycleSafeDFS<'a> {
+    pub fn new_inverse(container : &'a EdgeContainer, node: &NodeID, min_distance: usize, max_distance: usize) -> CycleSafeDFS<'a> {
         let mut stack = vec![];
         stack.push((node.clone(), 0));
 

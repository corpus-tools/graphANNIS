use graphstorage::EdgeContainer;
use std::collections::{BTreeMap, HashMap, HashSet};
use std::collections::Bound::*;
use std::any::Any;
use std::clone::Clone;
use std;

use {NodeID, Edge, Annotation, AnnoKey, Match, NumValue};
use super::{GraphStorage, GraphStatistic};
use annostorage::AnnoStorage;
use graphdb::{GraphDB};
use dfs::{CycleSafeDFS, DFSStep};

#[derive(PartialOrd, PartialEq, Ord,Eq,Clone,Serialize, Deserialize,HeapSizeOf)]
pub struct PrePost<OrderT,LevelT> {
    pub pre : OrderT,
    pub post : OrderT,
    pub level : LevelT,
}

#[derive(Serialize, Deserialize,Clone,HeapSizeOf)]
pub struct PrePostOrderStorage<OrderT : NumValue, LevelT : NumValue> {
    
    node_to_order : HashMap<NodeID, Vec<PrePost<OrderT,LevelT>>>,
    order_to_node : BTreeMap<PrePost<OrderT,LevelT>,NodeID>,
    annos: AnnoStorage<Edge>,
    stats : Option<GraphStatistic>,
}

struct NodeStackEntry<OrderT, LevelT>
{
  pub id : NodeID,
  pub order : PrePost<OrderT,LevelT>,
}



impl<OrderT, LevelT>  PrePostOrderStorage<OrderT,LevelT> 
where OrderT : NumValue, 
    LevelT : NumValue {

    pub fn new() -> PrePostOrderStorage<OrderT, LevelT> {
        PrePostOrderStorage {
            node_to_order: HashMap::new(),
            order_to_node: BTreeMap::new(),
            annos: AnnoStorage::new(),
            stats: None,
        }
    }

    pub fn clear(&mut self) {
        self.node_to_order.clear();
        self.order_to_node.clear();
        self.annos.clear();
        self.stats = None;
    }


    fn enter_node(current_order : &mut OrderT, node_id : &NodeID, level : LevelT, node_stack : &mut NStack<OrderT,LevelT>) {
        let new_entry = NodeStackEntry {
            id: node_id.clone(),
            order : PrePost {
                pre: current_order.clone(),
                level: level,
                post : OrderT::zero(),
            },
        };
        current_order.add_assign(OrderT::one());
        node_stack.push_front(new_entry);
    }

    fn exit_node(&mut self, current_order : &mut OrderT, node_stack : &mut NStack<OrderT,LevelT>) {
         // find the correct pre/post entry and update the post-value
        if let Some(entry) = node_stack.front_mut() {
            entry.order.post = current_order.clone();
            current_order.add_assign(OrderT::one());

            self.node_to_order.entry(entry.id).or_insert(vec![]).push(entry.order.clone());
            self.order_to_node.insert(entry.order.clone(), entry.id);

        }
        node_stack.pop_front();
    }
}

type NStack<OrderT,LevelT> = std::collections::LinkedList<NodeStackEntry<OrderT,LevelT>>;

struct OrderIterEntry<OrderT,LevelT> {
    pub root : PrePost<OrderT,LevelT>,
    pub current: PrePost<OrderT,LevelT>,
    pub node: NodeID, 
}

impl<OrderT: 'static, LevelT : 'static> EdgeContainer for  PrePostOrderStorage<OrderT,LevelT> 
where OrderT : NumValue, 
    LevelT : NumValue {

<<<<<<< HEAD


    fn get_outgoing_edges<'a>(&'a self, node: &NodeID) -> Box<Iterator<Item = NodeID> + 'a> {
        return self.find_connected(node, 1, 1);
    }

    fn get_ingoing_edges<'a>(&'a self, node: &NodeID) -> Box<Iterator<Item = NodeID> + 'a> {
        return self.find_connected_inverse(node, 1, 1);
=======
    fn get_outgoing_edges<'a>(&'a self, source: &NodeID) -> Box<Iterator<Item = NodeID> + 'a> {
        return self.find_connected(source, 1, 1);
>>>>>>> 4e958f92
    }

    fn get_edge_annos(&self, edge : &Edge) -> Vec<Annotation> {
        return self.annos.get_all(edge);
    }

    fn get_anno_storage(&self) -> &AnnoStorage<Edge> {
        &self.annos
    }

    fn source_nodes<'a>(&'a self) -> Box<Iterator<Item = NodeID> + 'a> {
        let it = self.node_to_order.iter()
            .filter_map(move |(n, _order)| {
                // check if this is actual a source node (and not only a target node)
                if self.get_outgoing_edges(n).next().is_some() {
                    return Some(n.clone());
                } else {
                    return None;
                }
            });
        return Box::new(it);
    }

    fn get_statistics(&self) -> Option<&GraphStatistic> {self.stats.as_ref()}

}

impl<OrderT: 'static, LevelT : 'static> GraphStorage for  PrePostOrderStorage<OrderT,LevelT> 
where OrderT : NumValue, 
    LevelT : NumValue {


    
    fn find_connected<'a>(
        &'a self,
        node: &NodeID,
        min_distance: usize,
        max_distance: usize,
    ) -> Box<Iterator<Item = NodeID> + 'a> {
        
        if let Some(start_orders) = self.node_to_order.get(node) {
            let mut visited = HashSet::<NodeID>::new();
        
            let it = start_orders.into_iter()
                .flat_map(move |root_order : &PrePost<OrderT, LevelT>| {
                    let start_range : PrePost<OrderT,LevelT> = PrePost {
                        pre: root_order.pre.clone(),
                        post: OrderT::zero(),
                        level: LevelT::zero(),
                    };
                    let end_range : PrePost<OrderT,LevelT> = PrePost {
                        pre: root_order.post.clone(),
                        post: OrderT::max_value(),
                        level: LevelT::max_value(),
                    };
                    self.order_to_node
                        .range((Included(start_range),Included(end_range)))
                        .map(move |o| -> OrderIterEntry<OrderT,LevelT> { 
                            OrderIterEntry{
                                root: root_order.clone(), 
                                current: o.0.clone(), 
                                node: o.1.clone()}
                        }) 
                })
                .filter(move |o : &OrderIterEntry<OrderT,LevelT>| {
                    if let (Some(current_level), Some(root_level)) = (o.current.level.to_usize(), o.root.level.to_usize()) {
                        let diff_level = current_level - root_level;
                        return o.current.post <= o.root.post 
                            && min_distance <= diff_level && diff_level <= max_distance;
                    } else {
                        return false;
                    }
                })
                .map(|o : OrderIterEntry<OrderT,LevelT>| o.node)
                .filter(move |n| visited.insert(n.clone()));
            return Box::new(it);
        } else {
            return Box::new(std::iter::empty());
        }
    }

    fn find_connected_inverse<'a>(
        &'a self,
        node: &NodeID,
        min_distance: usize,
        max_distance: usize,
    ) -> Box<Iterator<Item = NodeID> + 'a> {
        
        if let Some(start_orders) = self.node_to_order.get(node) {
            let mut visited = HashSet::<NodeID>::new();
        
            let it = start_orders.into_iter()
                .flat_map(move |root_order : &PrePost<OrderT, LevelT>| {
                    // TODO: is there any other constraint on the lower bound?
                    let start_range : PrePost<OrderT,LevelT> = PrePost {
                        pre: OrderT::zero(),
                        post: OrderT::zero(),
                        level: LevelT::zero(),
                    };
                    let end_range : PrePost<OrderT,LevelT> = PrePost {
                        pre: root_order.pre.clone(),
                        post: OrderT::max_value(),
                        level: LevelT::max_value(),
                    };
                    self.order_to_node
                        .range((Included(start_range),Included(end_range)))
                        .map(move |o| -> OrderIterEntry<OrderT,LevelT> { 
                            OrderIterEntry{
                                root: root_order.clone(), 
                                current: o.0.clone(), 
                                node: o.1.clone()}
                        }) 
                })
                .filter(move |o : &OrderIterEntry<OrderT,LevelT>| {
                    if let (Some(current_level), Some(root_level)) = (o.current.level.to_usize(), o.root.level.to_usize()) {
                        let diff_level = root_level - current_level;
                        return o.root.post >= o.current.post 
                            && min_distance <= diff_level && diff_level <= max_distance;
                    } else {
                        return false;
                    }
                })
                .map(|o : OrderIterEntry<OrderT,LevelT>| o.node)
                .filter(move |n| visited.insert(n.clone()));
            return Box::new(it);
        } else {
            return Box::new(std::iter::empty());
        }
    }

    fn distance(&self, source: &NodeID, target: &NodeID) -> Option<usize> {
        if source == target {
            return Some(0);
        }

        let mut min_level = usize::max_value();
        let mut was_found = false;

        if let (Some(order_source), Some(order_target)) = (self.node_to_order.get(source),self.node_to_order.get(target)) {
            for order_source in order_source.iter() {
                for order_target in order_target.iter() {
                    if order_source.pre <= order_target.pre && order_target.post <= order_source.post {
                        // check the level
                        if let (Some(source_level), Some(target_level)) = (order_source.level.to_usize(), order_target.level.to_usize()) {
                            if source_level <= target_level {
                                was_found = true;
                                min_level = std::cmp::min(target_level - source_level, min_level);
                            }
                        }
                    }
                }
            }            
        }

        if was_found {
            return Some(min_level);
        } else {
            return None;
        }
    }
    fn is_connected(&self, source: &NodeID, target: &NodeID, min_distance: usize, max_distance: usize) -> bool {
        
        if let (Some(order_source), Some(order_target)) = (self.node_to_order.get(source),self.node_to_order.get(target)) {
            for order_source in order_source.iter() {
                for order_target in order_target.iter() {
                    if order_source.pre <= order_target.pre && order_target.post <= order_source.post {
                        // check the level
                        if let (Some(source_level), Some(target_level)) = (order_source.level.to_usize(), order_target.level.to_usize()) {
                            if source_level <= target_level {
                                let diff_level = target_level-source_level;
                                return min_distance <= diff_level && diff_level <= max_distance;
                            }
                        }
                    }
                }
            }            
        }

        return false;
    }

    

    fn copy(&mut self, db : &GraphDB, orig : &EdgeContainer) {

        self.clear();

        // find all roots of the component
        let mut roots : HashSet<NodeID> = HashSet::new();
        let node_name_key : AnnoKey = db.get_node_name_key();
        let nodes : Box<Iterator<Item = Match>> = 
            db.node_annos.exact_anno_search(Some(node_name_key.ns), node_name_key.name, None);

        // first add all nodes that are a source of an edge as possible roots
        for m in nodes {
            let m : Match = m;
            let n = m.node;
            // insert all nodes to the root candidate list which are part of this component
            if orig.get_outgoing_edges(&n).next().is_some() {
                roots.insert(n);
            }
        }

        let nodes : Box<Iterator<Item = Match>> = 
            db.node_annos.exact_anno_search(Some(node_name_key.ns), node_name_key.name, None);
        for m in nodes {
            let m : Match = m;

            let source = m.node;

            let out_edges = orig.get_outgoing_edges(&source);
            for target in out_edges {
                // remove the nodes that have an incoming edge from the root list
                roots.remove(&target);

                // add the edge annotations for this edge
                let e = Edge {source, target};
                let edge_annos = orig.get_edge_annos(&e);
                for a in edge_annos.into_iter() {
                    self.annos.insert(e.clone(), a);
                }
            }
        }

        let mut current_order = OrderT::zero();
        // traverse the graph for each sub-component
        for start_node in roots.iter() {
            let mut last_distance : usize = 0;

            let mut node_stack : NStack<OrderT,LevelT> = NStack::new();

            PrePostOrderStorage::enter_node(&mut current_order, start_node, LevelT::zero(), &mut node_stack);

            let dfs = CycleSafeDFS::new(orig, start_node, 1, usize::max_value());
            for step in dfs {
                let step : DFSStep = step;
                if step.distance > last_distance {
                    // first visited, set pre-order
                    if let Some(dist) = LevelT::from_usize(step.distance) {
                        PrePostOrderStorage::enter_node(&mut current_order, &step.node, dist, &mut node_stack);
                    }
                } else {
                    // Neighbour node, the last subtree was iterated completly, thus the last node
                    // can be assigned a post-order.
                    // The parent node must be at the top of the node stack,
                    // thus exit every node which comes after the parent node.
                    // Distance starts with 0 but the stack size starts with 1.
                    while node_stack.len() > step.distance {
                        self.exit_node(&mut current_order, &mut node_stack);
                    }
                    // new node
                    if let Some(dist) = LevelT::from_usize(step.distance) {
                        PrePostOrderStorage::enter_node(&mut current_order, &step.node, dist, &mut node_stack);
                    }
                }
                last_distance = step.distance;
            } // end for each DFS step

            while !node_stack.is_empty() {
                self.exit_node(&mut current_order,&mut node_stack);
            }
        } // end for each root

        self.stats = orig.get_statistics().cloned();
        self.annos.calculate_statistics(&db.strings);

        self.node_to_order.shrink_to_fit();
    }

    fn as_any(&self) -> &Any {self}

    fn as_edgecontainer(&self) -> &EdgeContainer {self}
    

}<|MERGE_RESOLUTION|>--- conflicted
+++ resolved
@@ -95,7 +95,6 @@
 where OrderT : NumValue, 
     LevelT : NumValue {
 
-<<<<<<< HEAD
 
 
     fn get_outgoing_edges<'a>(&'a self, node: &NodeID) -> Box<Iterator<Item = NodeID> + 'a> {
@@ -104,10 +103,6 @@
 
     fn get_ingoing_edges<'a>(&'a self, node: &NodeID) -> Box<Iterator<Item = NodeID> + 'a> {
         return self.find_connected_inverse(node, 1, 1);
-=======
-    fn get_outgoing_edges<'a>(&'a self, source: &NodeID) -> Box<Iterator<Item = NodeID> + 'a> {
-        return self.find_connected(source, 1, 1);
->>>>>>> 4e958f92
     }
 
     fn get_edge_annos(&self, edge : &Edge) -> Vec<Annotation> {
